--- conflicted
+++ resolved
@@ -6,13 +6,11 @@
 # example 1 - polynomial planner
 YA = np.array([0, 0, 0]) # t = t0
 YB = np.array([1, 0, 0]) # t = tf
+
 t0 = 0 # start time of transition
 tf = 1 # final time of transition
-<<<<<<< HEAD
 tt = np.linspace(t0, tf, 100) # -1 to 4 in 500 steps
-=======
-tt = np.linspace(t0-1, tf+1, 500) # -1 to 4 in 500 steps
->>>>>>> 71f72bdd
+
 d = 2 # smooth derivative up to order d
 yd = PolynomialPlanner(YA, YB, t0, tf, d)
 
@@ -42,23 +40,6 @@
 plt.title('Planned trajectory')
 plt.legend([r'$y_d(t)$', r'$\dot{y}_d(t)$',r'$\ddot{y}_d(t)$'])
 plt.xlabel(r't in s')
-<<<<<<< HEAD
-=======
-plt.grid(True)
-
-# example 3
-s = 1.1
-yd3 = GevreyPlanner(YA, YB, t0, tf, d, s)
-
-# sample the generated trajectory
-Y3 = yd3.eval_vec(tt)
-#plot the trajectory
-plt.figure(3)
-plt.plot(tt, Y3)
-plt.title('Planned trajectory')
-plt.legend([r'$y_d(t)$', r'$\dot{y}_d(t)$',r'$\ddot{y}_d(t)$'])
-plt.xlabel(r't in s')
->>>>>>> 71f72bdd
 plt.grid(True)
 
 # example 3 - Gevrey planner
@@ -89,5 +70,4 @@
 plt.title(r'$y = \varphi^{(1)}_{\sigma,T}(t)$')
 plt.legend([r'$\sigma = 1.1$', r'$\sigma = 1.9$'])
 plt.xlabel(r't in s')
-plt.grid(True)
-plt.show()
+plt.grid(True)