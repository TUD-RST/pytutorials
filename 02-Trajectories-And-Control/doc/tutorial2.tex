\documentclass[a4paper,11pt,headings=standardclasses,parskip=half]{scrartcl}

% font, style, etc.
\usepackage[utf8]{inputenc} % defines
\usepackage{csquotes}
\usepackage{xspace} % proper space after macros with 0 args
\usepackage{bm}
\usepackage{fancyref}

% mathematics
\usepackage{amsmath}
\usepackage{amssymb}

% figures, tables, etc.
\usepackage{hyperref} %
\usepackage{graphicx}
\usepackage{tikz}
\usepackage{pgf}
\usepackage{xcolor}
\usepackage{placeins} % -> floatbarrier
\usepackage{siunitx}  % -> handling of units
\usepackage[printwatermark]{xwatermark}
\newwatermark[allpages,color=red!50,angle=45,scale=1.8,xpos=0,ypos=0]{\textsf{DRAFT ONLY,NOT APPROVED}}

% code
\usepackage{listings}
\lstset{
language=Python, 
backgroundcolor = \color{light-gray},
basicstyle=\scriptsize\sffamily,
stringstyle=\color{orange},
breaklines=true,
numberstyle=\tiny\color{gray},
keywordstyle=\bfseries\color{dark-blue}\textit, % print keywords dark-blue
commentstyle=\color{dark-green}, % print comments dark-green
showstringspaces=false} % spacing between strings not showed

% t.b.d.
\newcommand{\listcode}[3]{\lstinputlisting[numbers=left,firstnumber=#1,firstline=#1,lastline=#2]{#3}}
\newcommand{\listcodeplanner}[2]{\listcode{#1}{#2}{../sim/Planner.py}}
\newcommand{\listcodeplanning}[2]{\listcode{#1}{#2}{../sim/01_trajectory_planning.py}}
\newcommand{\listcodeffcontrol}[2]{\listcode{#1}{#2}{../sim/02_car_feedforward_control.py}}
\newcommand{\listcodefbcontrol}[2]{\listcode{#1}{#2}{../sim/03_car_feedback_control.py}}

\setlength{\parskip}{2ex}
\setlength{\parindent}{0ex}

%\newcommand{\test}{Ich bin ein Testsatz!}
\newcommand{\yIZ}{y_{1A}}
\newcommand{\yIIZ}{y_{2A}}
\newcommand{\yIT}{y_{1B}}
\newcommand{\yIIT}{y_{2B}}
\newcommand{\diff}[2]{\frac{\text{d}#1}{\text{d}#2}}
% others
\usepackage{acronym}

% theorems
\newtheorem{defi}{Definition}[section]

% setup the appearance of links
\hypersetup{
    colorlinks = true, % false -> red box arround links (not very nice)
    linkcolor={blue!100!black},
    citecolor={blue!100!black},
    urlcolor={blue!100!black},
}

% manage glossaries
\usepackage{glossaries}
\makeglossaries
\newacronym{ivp}{IVP}{initial value problem}

% define shortcuts
\newcommand{\ad}{\mathrm{ad}}
\renewcommand{\d}{\mathrm{d}} % d vor differential forms
\newcommand{\NV}{{\cal N}\,}
\newcommand{\rang}{\mathrm{rang}}
\newcommand{\im}{\mathrm{im}}
\newcommand{\spann}{\mathrm{span}}
\newcommand{\R}{\mathbb{R}} %  set of real numbers
\newcommand{\py}{\emph{Python}\xspace}
\newcommand{\scipy}{\emph{SciPy}\xspace}
\newcommand{\mpl}{\emph{Matplotlib}\xspace}
\newcommand{\uu}{\mathbf{u}}
\newcommand{\x}{\mathbf{x}}
\newcommand{\y}{\mathbf{y}}
\newcommand{\z}{\mathbf{z}}
\newcommand{\xZero}{\mathbf{x}_0}

% color definitions
\definecolor{light-gray}{gray}{0.95}
\definecolor{dark-blue}{rgb}{0, 0, 0.5}
\definecolor{dark-red}{rgb}{0.5, 0, 0}
\definecolor{dark-green}{rgb}{0, 0.5, 0}
\definecolor{gray}{rgb}{0.5, 0.5, 0.5}

%draft 
\usepackage[printwatermark]{xwatermark}
\usepackage{lipsum}

\newwatermark[allpages,color=red!10,angle=45,scale=3,xpos=0,ypos=0]{DRAFT}


% ----------------------------------------------------------------------------
\subject{Control Theory Tutorial}% optional
\title{Car-Like Mobile Robot}
\subtitle{\py for trajectory planning and control}% optional
\author{}
\date{}
% ----------------------------------------------------------------------------


\begin{document}

\maketitle% create title

\tableofcontents

\newpage

\section{Introduction}
The goal of this tutorial is to teach the usage of the programming language \py as a tool for developing and simulating control systems. The following topics are covered:
\begin{itemize}
\item Implementation of different trajectory generators in a class hierarchy \py,
\item Flatness based feedforward control
\item Flatness based feedback control.

\end{itemize}

<<<<<<< HEAD
Later in this tutorial the designed trajectory generators are used to design control strategies for the car model. 

Please refer to the \href{http://cs231n.github.io/python-numpy-tutorial/#python-containers}{Python List-Dictionary-Tuple tutorial} and the \href{http://cs231n.github.io/python-numpy-tutorial/#numpy}{NumPy Array tutorial} if you are not familiar with the handling of containers and arrays in Python. If you are completely new to \py consult the very basic introduction on \href{https://www.tutorialspoint.com/python/index.htm}{tutorialspoint}.
\section{Trajectories for smooth point-to-point transitions}
In control theory, a common task is to transfer a system from a starting state $y(t_0)=y^A$ at the start time $t_0$ to a new state $y(t_f)=y^B$ at time $t_f$. The objective of smooth point-to-point transition is, that the generated trajectory $y_d: t \mapsto y$ meets certain boundary conditions at $t_0$ and $t_f$. If $y$ is for example a position coordinate and a simple trapezoidal interpolation in time between the two points $y^A$ and $y^B$ is used , the amount of the acceleration at $t_0$ and $t_f$ approaches infinity which cannot be fullfilled by any system, due to inertia. That is why when a point-to-point transition is planned, the derivative of the planned trajectory has to be smooth up to a certain degree. 
=======
Later in this tutorial we will use the designed trajectory generators to design control strategies for the car model. 

Please refer to the \href{http://cs231n.github.io/python-numpy-tutorial/#python-containers}{Python List-Dictionary-Tuple tutorial} and the \href{http://cs231n.github.io/python-numpy-tutorial/#numpy}{NumPy Array tutorial} if you are not familiar with the handling of containers and arrays in Python. If you are completely new to \py consult the very basic introduction on \href{https://www.tutorialspoint.com/python/index.htm}{tutorialspoint}.
\section{Trajectories for smooth point-to-point transitions}
In control theory, we often want to transfer a system from a starting state $y(t_0)=y^A$ at the start time $t_0$ to a new state $y(t_f)=y^B$ at time $t_f$. The objective of smooth point-to-point transition is, that the generated trajectory $y_d: t \mapsto y$ meets certain boundary conditions at $t_0$ and $t_f$. If $y$ is for example a position coordinate and we use a simple trapezoidal interpolation in time between the two points $y^A$ and $y^B$, the amount of the acceleration at $t_0$ and $t_f$ approaches infinity which cannot be fullfilled by any system, due to inertia. That is why when we are planning a point-to-point transition we have to make sure, that the derivative of the planned trajectory is smooth up to a certain degree. 
>>>>>>> bb3e8aec

\textbf{\py source code file: \texttt{Planner.py}}
\begin{figure}[ht]
\centering
\includegraphics[scale=1]{img/state_transition.pdf}
\caption{Smooth state transition from $y^A$ to $y^B$}
\end{figure}
\subsection{Polynomials} \label{sec:polynomials}
<<<<<<< HEAD
A simple way of defining a trajectory between two points in time is a polynomial $y_d(t)=\sum_{i=0}^{2d+1}c_i\frac{t^i}{i!}$ of degree $2d+1$, where $2d+2$ is the number of boundary conditions it has to fulfill. $y_d(t)$ and its successive derivatives up to order $d$ can be written down in matrix form:
=======
A simple way of defining a trajectory between two points in time is a polynomial $y_d(t)=\sum_{i=0}^{2d+1}c_i\frac{t^i}{i!}$ of degree $2d+1$, where $2d+2$ is the number of boundary conditions it has to fulfill. We can write down $y_d(t)$ and its successive derivatives up to order $d$ in  matrix form:
>>>>>>> bb3e8aec
\begin{align}
\label{eq:1}
\underbrace{\begin{pmatrix}
y_d(t) \\ \dot{y}_d(t) \\ \vdots \\ y_d^{(d-1)}(t) \\ y_d^{(d)}(t)
\end{pmatrix}}_{=:\mathbf{Y}_d(t) \in \R^{(d+1)}}
=\underbrace{\begin{pmatrix}
1 &t & \frac{t^2}{2!}&         &  \hdots         &  & \frac{t^{2d+1}}{(2d+1)!} \\
0 &1   & t             &         &  \hdots         &  & \frac{t^{2d}}{(2d)!} \\
0 &0   & 1               &         & \hdots          &  &  \frac{t^{2d-1}}{(2d-1)!} \\
\vdots &                 &  \ddots & \ddots &  &   &  \vdots \\
0      &\hdots           & \hdots       & 0 & 1& \hdots & \frac{t^{d}}{(d)!} \\
\end{pmatrix}}_{=:\mathbf{T}(t)\in \R^{(d+1)\times (2d+2)}}
\underbrace{
\begin{pmatrix}
c_0 \\ c_1 \\ \vdots \\ c_{2d-1}\\ c_{2d}\\ c_{2d+1} 
\end{pmatrix}}_{=:\mathbf{c}\in \R^{(2d+2)}}
\end{align}
<<<<<<< HEAD
To calculate the parameter vector $\mathbf{c}$, the boundary conditions of the trajectory have to be defined up to degree $d$:
=======
To calculate the parameter vector $\mathbf{c}$, we first need to define the boundary conditions of the trajectory up to degree $d$:
>>>>>>> bb3e8aec
\begin{align*}
\underbrace{\begin{pmatrix} y_d(t_0) \\ \dot{y}_d(t_0) \\ \vdots \\ y_d^{(d)}(t_0) \end{pmatrix}}_{:=\mathbf{Y}_d(t_0)}
&\overset{!}{=}
\underbrace{\begin{pmatrix} y^A \\ \dot{y}^A \\ \vdots \\ y^{(d)A}  \end{pmatrix}}_{:=\mathbf{Y}^A}
&&&
\underbrace{\begin{pmatrix} y_d(t_f) \\ \dot{y}_d(t_f) \\ \vdots \\ y_d^{(d)}(t_f) \end{pmatrix}}_{:=\mathbf{Y}_d(t_f)}
&\overset{!}{=}
\underbrace{\begin{pmatrix} y^B \\ \dot{y}^B \\ \vdots \\ y^{(d)B}  \end{pmatrix}}_{:=\mathbf{Y}^B}
\end{align*}
This leads to a linear equation system:
\begin{align*}
\begin{bmatrix}
\mathbf{Y}_d(t_0) \\
\mathbf{Y}_d(t_f) 
\end{bmatrix}
=
\begin{bmatrix}
\mathbf{Y}^A \\
\mathbf{Y}^B
\end{bmatrix}
&=
\begin{bmatrix}
\mathbf{T}(t_0) \\
\mathbf{T}(t_f) 
\end{bmatrix}
\mathbf{c}
\end{align*}
Because $\begin{bmatrix}
\mathbf{T}(t_0) \\
\mathbf{T}(t_f) 
<<<<<<< HEAD
\end{bmatrix}$ is quadratic and not singular for $t_0\neq t_f$, this linear equation system can be solved explicitly:
=======
\end{bmatrix}$ is quadratic and not singular for $t_0,t_f\neq 0$, we can solve this linear equation system explicitly:
>>>>>>> bb3e8aec
\begin{align}
\label{eq:2}
\mathbf{c} &= \begin{bmatrix}
\mathbf{T}(t_0) \\
\mathbf{T}(t_f) 
\end{bmatrix}^{-1}
\begin{bmatrix}
\mathbf{Y}^A \\
\mathbf{Y}^B
\end{bmatrix}
\end{align}
Because the calculation of the invertible matrix is computationally expensive, in an implementation, it is more efficient to use a linear equation system solver, like \texttt{linalg.solve()} from \emph{Numpy}, to solve for $\mathbf{c}$

<<<<<<< HEAD
$\mathbf{Y}_d(t)$ can be calculated in a closed form:
\begin{align}
\label{eq:3}
\mathbf{Y}_d(t)=\mathbf{T}(t)\mathbf{c} \quad t \in [t_0,t_f] 
\end{align}
The full trajectory can be defined as a piecewise-defined function:
\begin{align}
y_d(t)=\begin{cases}y^A & \textrm{if } t<t_0 \\ \sum_{i=0}^{2d+1}c_i\frac{t^i}{i!} & \textrm{if } t\in [t_0,t_f] \\y^B & \textrm{if } t>t_f\end{cases}
=======
Now we can calculate $\mathbf{Y}(t)$ in a closed form:
\begin{align}
\label{eq:3}
\mathbf{Y}(t)=\mathbf{T}(t)\mathbf{c} \quad t \in [t_0,t_f] 
\end{align}
The full trajectory can be defined as a piecewise-defined function:
\begin{align}
y(t)=\begin{cases}y^A & \textrm{if } t<t_0 \\ y_d(t) =\sum_{i=0}^{2d+1}c_i\frac{t^i}{i!} & \textrm{if } t\in [t_0,t_f] \\y^B & \textrm{if } t>t_f\end{cases}
>>>>>>> bb3e8aec
\end{align}
\subsection{Polynomials using a prototype function}
A slightly different approach for a polynomial reference trajectory $y_d(t)$ is again a piecewise-defined function:
\begin{align}
\label{eq:5}
<<<<<<< HEAD
y_d(t) = \begin{cases} y^A &\textrm{if } t<t_0 \\ y^A + (y^B-y^A)\varphi_\gamma\left(\frac{t-t_0}{t_f-t_0}\right) &\textrm{if } t \in [t_0, t_f] \\y^B &\textrm{if } t>T\end{cases}
\end{align}
$\tau \rightarrow \varphi_\gamma(\tau)$ is a protoype function, where $\gamma$ indicates how often $\varphi_\gamma(\tau)$ is continuously differentiable. The function has to meet the following boundary conditions:
=======
y(t) = \begin{cases} y_d(t_0) &\textrm{if } t<t_0 \\ y_d(t_0) + (y_d(t_f)-y_d(t_0))\varphi_\gamma\left(\frac{t-t_0}{t_f-t_0}\right) &\textrm{if } t \in [t_0, t_f] \\ y_d(t_f) &\textrm{if } t>T\end{cases}
\end{align}
$\tau \rightarrow \varphi_\gamma(\tau)$ is a protoype function, where $\gamma$ indicates how often $\varphi_\gamma(\tau)$ is continuously differentiable. The function has to meet the following conditions, such that the reference trajectory is feasible:
>>>>>>> bb3e8aec
\begin{subequations}
\label{eq:6}
\begin{align}
\varphi_\gamma(0)=0 \quad \varphi^{(j)}_\gamma(0)=0 \quad j = 1,...,\gamma \\
\varphi_\gamma(1)=1 \quad \varphi^{(j)}_\gamma(1)=0 \quad j = 1,...,\gamma 
\end{align}
\end{subequations}
An approach for the derivative of $\varphi_\gamma(\tau)$, which meets the conditions \eqref{eq:6} is:
\begin{align}
\frac{\d \varphi_\gamma(\tau)}{\d \tau} = \alpha \frac{\tau^{\gamma}}{\gamma!}\frac{(1-\tau)^{\gamma}}{\gamma!}
\end{align}
Integration leads to:
\begin{align}
\varphi_\gamma(\tau) = \alpha \int_0^\tau\frac{\tilde{\tau}^{\gamma}}{\gamma!}\frac{(1-\tilde{\tau})^{\gamma}}{\gamma!} \d \tilde{\tau}
\end{align}
After $\gamma$ partial integrations we get:
\begin{align*}
\varphi_\gamma(\tau)= \frac{\alpha}{(\gamma!)^2} \sum_{k=0}^{\gamma} \binom{\gamma}{k} \frac{(-1)^k\tau^{\gamma+k+1}}{(\gamma+k+1)}
\end{align*}
<<<<<<< HEAD
To solve for the unknown $\alpha$, the  condition $\varphi_\gamma(1)\overset{!}{=}1$ is used:
=======
To solve for the unknown $\alpha$, we use the condition $\varphi_\gamma(1)\overset{!}{=}1$:
>>>>>>> bb3e8aec
\begin{align*}
\varphi_\gamma(1)= &\frac{\alpha}{(\gamma!)^2} \sum_{k=0}^{\gamma} \binom{\gamma}{k} \frac{(-1)^k}{(\gamma+k+1)} \overset{!}{=} 1 \\
\Leftrightarrow \quad & \alpha = (2\gamma+1)!
\end{align*}
<<<<<<< HEAD
Finally the prototype function is defined as:
=======
Finally we can define the prototype function:
>>>>>>> bb3e8aec
\begin{align}
\varphi_\gamma(\tau)= \frac{(2\gamma+1)!}{(\gamma!)^2} \sum_{k=0}^{\gamma} \binom{\gamma}{k} \frac{(-1)^k\tau^{\gamma+k+1}}{(\gamma+k+1)}
\end{align}
and it's $n$-th derivative:
\begin{align}
\varphi_\gamma^{(n)}(\tau)= \frac{(2\gamma+1)!}{(\gamma!)^2} \sum_{k=0}^{\gamma} \left(\binom{\gamma}{k} \frac{(-1)^k\tau^{\gamma+k-n+1}}{(\gamma+k+1)}\prod_{i=1}^n(\gamma+k-i+2)\right)
\end{align}
<<<<<<< HEAD
In the last step the $n$-th derivative of \eqref{eq:5} $(n=1,...,\gamma$) is derived.
\begin{align}
y_d^{(n)}(t) = \begin{cases} 0 & \textrm{if } t<t_0 \\ 
\frac{(y^B-y^A)}{(t_f-t_0)^n}\varphi_\gamma^{(n)}\left(\frac{t-t_0}{t_f-t_0}\right) &\textrm{if } t \in [t_0, t_f] \\ 
0&\textrm{if } t>t_f\end{cases}
\end{align}
The main difference of this method over the one presented in \ref{sec:polynomials} is, that no linear equation system has to be solved. This can have runtime advantages when applied on a real system. The disadvantage is, that the boundary conditions for the derivative are fixed (see \eqref{eq:6}).
\subsection{Gevrey-functions}
It is sometimes necessary, that a planned trajectory is infinitely differentiable \footnote{For example in infinite dimensional systems control.}. A polynomial approach can't be used in this case, because an infinite number of parameters is needed to construct such a polynomial. One approach to deal with this problem is to use Gevrey-funtions instead.
=======
In the last step we can derive the $n$-th derivative of \eqref{eq:5} $(n=1,...,\gamma$).
\begin{align}
y^{(n)}(t) = \begin{cases} y_d^{(n)}(t_0) & \textrm{if } t<t_0 \\ 
y_d^{(n)} + \sum_{i=0}^{n}\binom{n}{i}(y_d^{(n-i)}(t)-y_d^{(n-i)}(t_0))\left(\frac{1}{t_f-t_0}\right)^i\varphi_\gamma^{(i)}\left(\frac{t-t_0}{t_f-t_0}\right) &\textrm{if } t \in [t_0, t_f] \\ 
y_d^{(n)}(t_f)&\textrm{if } t>t_f\end{cases}
\end{align}
\subsection{Gevrey-functions}
It is sometimes necessary, that a planned trajectory is infinitely differentiable. We cannot use a polynomial approach in this case, because we would need an infinite number of parameters to construct such a polynomial. 
>>>>>>> bb3e8aec
\begin{defi}[Gevrey-function] A function $y(t):\Omega \mapsto \R$ is called a Gevrey-function of order $\alpha$, if $y(t) \in C^\infty(\Omega)$ and positive constants $M, R$ exist, such that
\begin{align*}
\sup_{t\in\Omega}{|y^{(n)}(t)| \leq \frac{M}{R^n}(n!)^\alpha}.
\end{align*}
\end{defi}
<<<<<<< HEAD
As in the other examples, 
\begin{align}
y_d(t) = \begin{cases} y^A & \textrm{if } t<t_0 \\ 
y^A + (y^B-y^A)\varphi_\sigma\left(\frac{t-t_0}{t_f-t_0}\right) &\textrm{if } t \in [t_0, t_f] \\ 
y^B &\textrm{if } t>t_f\end{cases}
\end{align}
With
\begin{align}
\varphi_\sigma\left(\tau\right) = \frac{1}{2}\left(1 + \tanh \left( \frac{2(2\tau-1)}{(4\tau(1-\tau))^\sigma}\right)\right)
\end{align}
a function that belongs to the Gevrey class.
\subsection{Implementation in \py}
In order to automate the process of trajectory planning at first a \emph{Planner} base class is implemented. Then a new subclass for each new planning algorithm is created.
=======

\subsection{Implementation in \py}
In order to automate the process of trajectory planning we first create a \emph{Planner} base class. Then we create a new subclass for each new planning algorithm, we want to use.
>>>>>>> bb3e8aec

\textbf{\py source code file: \texttt{Planner.py}}
\subsubsection{The \emph{Planner} base class}
A \emph{Planner} should have the following attributes:
\begin{itemize}
	\item[] \texttt{YA} - vector of $y$ and it's derivatives up to order \texttt{d} at start time \texttt{t0}
	\item[] \texttt{YB} - vector of $y$ and it's derivatives up to order \texttt{d} at final time \texttt{tf}
	\item[] \texttt{t0} - start time of the point-to-point transition
	\item[] \texttt{tf} - final time of the point-to-point transition
	\item[] \texttt{d} - planned trajectory should be smooth up to the $d$-th derivative
\end{itemize}
<<<<<<< HEAD
The planned trajectory has to be evaluated at runtime, but how the this functionality should be implemented, should be defined in the specific subclass. By using in abstract base class method, we force a subclass of \emph{Planner} to have a method \texttt{eval()}.
\listcodeplanner{2}{27}
\subsubsection{The \emph{PolynomialPlanner} subclass}
\label{sec:polynomialplanner}
To implement the planning algorithm that was developed in \autoref{sec:polynomials}, a new class \texttt{PolynomialPlanner} is created that inherits from the previously defined class \texttt{Planner}. All the attributes and methods of \texttt{Planner} are now also attributes and methods of \texttt{PolynomialPlanner}.
\listcodeplanner{30}{36}
To solve for the parameter vector $\mathbf{c}$, the matrix $\mathbf{T}(t)$ from \eqref{eq:1} is calculated and a method \texttt{TMatrix()} is therefore created:
\listcodeplanner{76}{97}
Then a method, that solves \eqref{eq:2} and returns the parameter vector $\mathbf{c}$ is needed:
\listcodeplanner{100}{119}
Because the parameters don't change, ones they are calculated, a new attribute \texttt{c} is created:
\listcodeplanner{38}{40}
Finally a method \texttt{eval()} that implements \eqref{eq:3} is defined:
\listcodeplanner{42}{57}
as well as a second method \texttt{eval\_vec()}, that can handle a time array as an input:
\listcodeplanner{60}{73}
The polynomial trajectory planner is now successfully implemented and can be tested.
=======
We also want to evaluate the planned trajectory, but how this is done should be implemented in the specific subclass. By using in abstract base class method, we force a subclass of \emph{Planner} to have a method \texttt{eval()}.
\listcodeplanner{2}{27}
\subsubsection{The \emph{PolynomialPlanner} subclass}
\label{sec:polynomialplanner}
To implement the planning algorithm that was developed in \autoref{sec:polynomials}, we create a new class \texttt{PolynomialPlanner} that inherits from the previously defined class \texttt{Planner}. All the attributes and methods of \texttt{Planner} are now also attributes and methods of \texttt{PolynomialPlanner}.
\listcodeplanner{28}{33}
To solve for the parameter vector $\mathbf{c}$, we have to calculate the matrix $\mathbf{T}(t)$ from \eqref{eq:1}. We therefore create a method \texttt{TMatrix()}:
\listcodeplanner{73}{94}
Now we we have to create a method, that solves \eqref{eq:2} and returns $\mathbf{c}$:
\listcodeplanner{97}{116}
Because we want to reuse the result, we create a new attribute \texttt{c}:
\listcodeplanner{35}{79}
Finally we define a method \texttt{eval()} that implements \eqref{eq:3}:
\listcodeplanner{39}{54}
as well as a second method \texttt{eval\_vec()}, that can handle a time array as an input:
\listcodeplanner{57}{70}
The polynomial trajectory planner is now implemented and can be tested.

>>>>>>> bb3e8aec
\textbf{Example:}

\textbf{\py source code file: \texttt{01\_trajectory\_planning.py}}

<<<<<<< HEAD
Suppose a trajectory from $y(t_0)=0$ to $y(t_f) = 1$ with $t_0=1s$ and $t_f = 2s$ has to be planned. The trajectory should be smoothly differentiable twice $(d=2)$. Therefore the boundary conditions for the first and second derivative of $y$ have to be defined: 
=======
Suppose we want to plan a trajectory from $y(t_0)=0$ to $y(t_f) = 1$ with $t_0=1s$ and $t_f = 2s$. The trajectory should be smoothly differentiable twice $(d=2)$. We therefore have to define the boundary conditions for the first and second derivative of $y$: 
>>>>>>> bb3e8aec
\begin{align*}
\dot{y}(t_0)=0 &&& \dot{y}(t_f)=0 \\
\ddot{y}(t_0)=0 &&& \ddot{y}(t_f)=0 \\
\end{align*}
The total time interval for the evaluation of the trajectory is $t\in[0s,3s]$.

<<<<<<< HEAD
At first the boundary conditions for $t=t_0$ and $t=t_f$ are set:
\listcodeplanning{7}{8}
After that the start and final time of the transition and the total time interval:
\listcodeplanning{9}{11}
Then $d$ is set and a \texttt{PolynomialPlanner} instance \texttt{yd} with the defined parameters is created.
\listcodeplanning{12}{13}
The calculated parameters can be displayed
\listcodeplanning{15}{16}
and the generated trajectory at the defined total time interval can be sampled
\listcodeplanning{18}{19}
At last, the results are plotted.
=======
In \py we first define the boundary conditions for $t=t_0$ and $t=t_f$:
\listcodeplanning{7}{8}
Then we define the start and final time of the transition and the total time interval:
\listcodeplanning{9}{11}
Then we set $d$ and create a \texttt{PolynomialPlanner} instance \texttt{yd} with the defined parameters.
\listcodeplanning{12}{13}
We can display the calculated parameters
\listcodeplanning{15}{16}
and sample the generated trajectory at the defined total time interval
\listcodeplanning{18}{19}
At last, we can plot the results
>>>>>>> bb3e8aec
\listcodeplanning{21}{27}
\begin{figure}[ht]
\centering
\includegraphics[scale=0.9]{img/planned_trajectory.pdf}
\end{figure}
\subsubsection{The \emph{PrototypePlanner} subclass}
<<<<<<< HEAD
\textbf{\py source code file: \texttt{Planner.py}}
\subsubsection{The \emph{GevreyPlanner} subclass}
\textbf{\py source code file: \texttt{Planner.py}}
=======
Implementation can be found in the file.
>>>>>>> bb3e8aec
\newpage
\section{Feedforward control design}
\label{sec:ffcontrol}
\textbf{\py source code file: \texttt{02\_car\_feedforward\_control.py}}

Recapture the model of the car from tutorial 1 \footnote{\url{https://github.com/TUD-RST/pytutorials/tree/master/01-System-Simulation-ODE}}, parameterized in time $t$:
\begin{subequations}
\begin{align}
\dot y_1 &= v \cos(\theta)\\
\dot y_2 &= v \sin(\theta)\\
\dot \theta &= \frac{v}{l}\tan(\varphi).
\end{align}
\end{subequations}
\subsection{Reparameterization of the model}
<<<<<<< HEAD
The model of the car has to be parameterized in arc length $s$ to take care of singularities, that would appear in steady-state $(v=0)$.

The following can be assumed:
\begin{align*}
\frac{\d}{\d t} = \frac{\d}{\d t}\frac{\d s}{\d s} = \frac{\d}{\d s}\frac{\d s}{\d t} = \frac{\d}{\d s}\dot s
\end{align*}
Replacing $\frac{\d}{\d t}$ in the model equations leads to:
=======
We have to derive the model of the car, parameterized in arc length $s$ to take care of singularities, that would appear in steady-state $(v=0)$.

We can assume the follwing:
\begin{align*}
\frac{\d}{\d t} = \frac{\d}{\d t}\frac{\d s}{\d s} = \frac{\d}{\d s}\frac{\d s}{\d t} = \frac{\d}{\d s}\dot s
\end{align*}
If we replace $\frac{\d}{\d t}$ in the model equations we get:
>>>>>>> bb3e8aec
\begin{subequations}
\begin{align}
\frac{\d}{\d s}\dot s y_1 &= v \cos(\theta)\\
\frac{\d}{\d s}\dot s y_2 &= v \sin(\theta)\\
\frac{\d}{\d s}\dot s \theta &= \frac{v}{l}\tan(\varphi).
\end{align}
\end{subequations}
<<<<<<< HEAD
\begin{align}
v = |\dot{\bm{y}}| = \sqrt{\dot y_1^2+\dot y_2^2}
\end{align}
This equation is parameterized in $s$:\footnote{assuming $\dot s > 0$} 
\begin{align}
v = \sqrt{(\frac{\d}{\d s}\dot sy_1)^2+(\frac{\d}{\d s}\dot s y_2)^2}=\dot s \sqrt{(y_1^\prime)^2+(y_2^\prime)^2}
\end{align}
 
If $s$ is the arc length, the Pythagorean theorem $ds^2 = dy_1^2 + dy_2^2$ leads to:
\begin{subequations}
\begin{align}
&1 = \left(\frac{dy_1}{ds}\right)^2 + \left(\frac{dy_2}{ds}\right)^2  \\
\Leftrightarrow \quad & 1 = \sqrt{(y_1^\prime)^2+(y_2^\prime)^2}
\end{align}
\end{subequations}
Therfore $v=\dot s$. 
The system paramterized in $s$ is given by:
=======
We know that $v = |\dot{\bm{y}}| = \sqrt{\dot y_1^2+\dot y_2^2}$. If we parametrize this equation in $s$, we get   $\sqrt{(\frac{\d}{\d s}\dot sy_1)^2+(\frac{\d}{\d s}\dot s y_2)^2}=\dot s \sqrt{(y_1^\prime)^2+(y_2^\prime)^2}$\footnote{assuming $\dot s > 0$}. If $s$ is the arc length, the Pythagorean theorem $ds^2 = dy_1^2 + dy_2^2$ leads to $\sqrt{(y_1^\prime)^2+(y_2^\prime)^2}=1$ and $v=\dot s$. 
Finally we get the system parametrized in $s$:
>>>>>>> bb3e8aec
\begin{subequations}
\begin{align}
y_1^\prime &= \cos(\theta)\\
y_2^\prime &= \sin(\theta)\\
\theta^\prime &= \frac{1}{l}\tan(\varphi).
\end{align}
\end{subequations}
\subsection{Deriving feedforward control laws}
<<<<<<< HEAD
Goal: Drive the car in the $y_1$-$y_2$-plane frome a point $(\yIZ, \yIIZ)$ to a point $(\yIT, \yIIT)$ in time $T=t_f-t_0$. The car should be in rest at the beginning and at the end of the process and the trajectory is defined by a sufficiently smooth function $f : \mathbb{R} \to \mathbb{R}$ with $y_2 = f(y_1)$. Note that $(y_1, y_2)$ is a flat output of the system.
=======
Goal: We want to drive the car in the $y_1$-$y_2$-plane frome a point $(\yIZ, \yIIZ)$ to a point $(\yIT, \yIIT)$ in time $T=t_f-t_0$. The car should be in rest at the beginning and at the end of the process and the trajectory is defined by a sufficiently smooth function $f : \mathbb{R} \to \mathbb{R}$ with $y_2 = f(y_1)$. Note that $(y_1, y_2)$ is a flat output of the system.
>>>>>>> bb3e8aec

\textbf{Step 1:} Calculate the dependency of the remaining system variables $\theta$ and $\varphi$ of the  length parameterized system on $(y_1, y_2)$:
\begin{align}
\tan(\theta) &= \frac{y_2^\prime}{y_1^\prime} = \diff{y_2}{y_1} = f^\prime(y_1)\\
(1 + \tan^2(\theta))\diff{\theta}{y_1} &= f^{\prime\prime}(y_1) \nonumber \\
\Leftrightarrow \quad \diff{\theta}{y_1}&= \frac{f^{\prime\prime}(y_1)}{1 + (f^\prime(y_1))^2} = \frac{\theta^\prime}{y_1^\prime} \nonumber\\
\intertext{with $(y_1^\prime)^2 + (y_2^\prime)^2 = 1 \, \Leftrightarrow \, y_1^\prime = 1/\sqrt{1 + (f^\prime(y_1))^2}$ one obtains:}
\Leftrightarrow \quad \theta^\prime &= \frac{f^{\prime\prime}(y_1)}{\left(1 + (f^\prime(y_1))^2\right)^{3/2}}\\
\tan(\varphi) &= l\theta^\prime = \frac{lf^{\prime\prime}(y_1)}{\left(1 + (f^\prime(y_1))^2\right)^{3/2}}
\end{align}

<<<<<<< HEAD
Result: Depending on the planning $y_2 = f(y_1)$ the required steering angle can be calculated solely from $y_1$ and derivatives of $f$ w.r.t.~$y_1$ up to order 2. The planned trajectory has to fulfill the following boundary conditions:
=======
Result: Depending on our planning $y_2 = f(y_1)$ we can calculate the required steering angle solely from $y_1$ and derivatives of $f$ w.r.t.~$y_1$ up to order 2. The planned trajectory has to fulfill the following boundary conditions:
>>>>>>> bb3e8aec
\begin{align*}
f(\yIZ) = \yIIZ &&& f(\yIT) = \yIIT \\
f^\prime(\yIZ) = \tan(\theta_A) &&& f^\prime(\yIT) = \tan(\theta_B) \\
f^{\prime\prime}(\yIZ) = (1+\tan^2(\theta_A))\left(\frac{\frac{1}{l}\tan(\varphi_A)}{cos(\theta_A)}\right) &&& 
f^{\prime\prime}(\yIT) = (1+\tan^2(\theta_B))\left(\frac{\frac{1}{l}\tan(\varphi_B)}{cos(\theta_B)}\right) 
\end{align*}
By always setting $\varphi_A=\varphi_B=0$, these conditions simplify to:
\begin{align*}
f^{\prime\prime}(\yIZ) = 0 &&& f^{\prime\prime}(\yIT) = 0
\end{align*}
<<<<<<< HEAD
\textbf{Step 2:} Calculation of the required velocity $v$. Another function $g: \mathbb{R} \to \mathbb{R}$ is defined, with $y_1 = g(t)$ and $g(t_0) = \yIZ$, $\dot g(t_0) = 0$, $g(t_f) = \yIT$, $\dot g(t_f) = 0$. 
=======
\textbf{Step 2:} Calculation of the required velocity $v$. We define another function $g: \mathbb{R} \to \mathbb{R}$ with $y_1 = g(t)$ and $g(t_0) = \yIZ$, $\dot g(t_0) = 0$, $g(t_f) = \yIT$, $\dot g(t_f) = 0$. Then we have:
>>>>>>> bb3e8aec
\begin{align}
v &= \sqrt{\dot y_1^2 + \dot y_2^2} = \dot y_1\sqrt{1 + (f^\prime(y_1))^2} = \dot g(t) \sqrt{1 + (f^\prime(g(t)))^2}
\end{align}

Hence, the overall, time parameterized feedforward control reads:
\begin{subequations}
\label{eq:controllaw}
\begin{align}
v(t) &= \dot g(t) \sqrt{1 + (f^\prime(g(t)))^2}\\
\varphi(t) &= \arctan\left(\frac{lf^{\prime\prime}(g(t))}{\left(1 + (f^\prime(g(t)))^2\right)^{3/2}}\right)
\end{align}
\end{subequations}
<<<<<<< HEAD
Or expressed in $s$:
\begin{subequations}
\label{eq:controllaw_2}
\begin{align}
v(s) &= \dot{s} \sqrt{y_2^{\prime2}+y_1^{\prime2}}\\
\varphi(s) &= \arctan\left(l \frac{y_2^{\prime\prime}y_1^\prime-y_1^{\prime\prime}y_2^\prime}{(y_1^{\prime2}+y_2^{\prime2})^{\frac{3}{2}}}\right) = \arctan\left(l (y_2^{\prime\prime}y_1^\prime-y_1^{\prime\prime}y_2^\prime)\right)
\end{align}
\end{subequations}
If polynomials are chosen for the two functions $f$ and $g$ it has to be ensured that $f$ is of order 3 and $g$ of order 2 to make sure the control law is smooth. The resulting $f(g)$ is of order 5.
\subsection{Implementation}
For the implementation of the controller, a the polynomial planner from \ref{sec:polynomialplanner} is used.
At first all necessary simulation parameters are defined:
\listcodeffcontrol{21}{27}
Initialization of the trajectory planners:
\listcodeffcontrol{30}{45}
Implementation of the the control law:
\listcodeffcontrol{70}{95}
Running the simulation:
\listcodeffcontrol{298}{298}
The results can be extracted by:
\listcodeffcontrol{299}{299}
To get the control vector can be done by evaluating \texttt{control()} with the simulated trajectory and recalculate the values that were applied to the system. 
\listcodeffcontrol{300}{302}
Because \texttt{control()} works only for scalar time values, this has to be done in a \texttt{for}-loop.
Plotting the simulation results and the reference trajectories:
\listcodeffcontrol{307}{318}
\texttt{plot\_data()} was adopted to also plot \texttt{x\_ref}. The changes can be found in the corrosponding file.
\subsubsection{Result}
\label{subsec:result}
As an example, the transition from $(0, 0, 0)$ to $(5, 5, 0)$, starting at $t=1s$ ending at $t=9s$ is shown in \autoref{fig:control_trajectory}. The whole simulation time interval goes from $t=0s$ to $t=10s$.
=======

If we choose polynomials for our two functions $f$ and $g$ we have to ensure that $f$ is of order 3 and $g$ of order 2 to make sure we get a smooth control law. The resulting $f(g)$ is of order 5.
\subsection{Implementation}
For the implementation of the controller, we use the polynomial planner from \ref{sec:polynomialplanner}.
At first we define all necessary simulation parameters:
\listcodeffcontrol{21}{27}
The we initialize the trajectory planners:
\listcodeffcontrol{30}{45}
Now we have to implement the control law:
\listcodeffcontrol{70}{95}
Now the simulation can be run by:
\listcodeffcontrol{298}{298}
The results can be extracted by:
\listcodeffcontrol{299}{299}
To get the control vector we have to evaluate \texttt{control()} with the simulated trajectory and recalculate the values that were applied to the system. 
\listcodeffcontrol{300}{302}
We have to do this in a \texttt{for}-loop, because \texttt{control()} works only for scalar time values.
To plot the simulation results and the reference trajectories run:
\listcodeffcontrol{307}{318}
\texttt{plot\_data()} was adopted to take \texttt{x\_ref} as an argument and plot it. See the file for details.
\subsubsection{Result}
\label{subsec:result}
As an example, the transiton from $(0, 0, 0)$ to $(5, 5, 0)$, starting at $t=1s$ ending at $t=9s$ is shown in \autoref{fig:control_trajectory}. The whole simulation time interval goes from $t=0s$ to $t=10s$.
>>>>>>> bb3e8aec
The animation shows the behaviour of the car in the plane:
\begin{figure}[ht]
\centering
\includegraphics[scale=1]{img/plane_trajectory.pdf}
\caption{Smooth state transition from $y^A$ to $y^B$ in the plane}
\label{fig:plane_trajectory}
\end{figure}
\begin{figure}[ht]
\centering
\includegraphics[scale=1]{img/control_trajectory.pdf}
\caption{Feedforward control without model errors}
\label{fig:control_trajectory}
\end{figure}
<<<<<<< HEAD
\clearpage
=======
\newpage
>>>>>>> bb3e8aec
\section{Feedback control design}
\label{sec:fbcontrol}
\textbf{\py source code file: \texttt{03\_car\_feedback\_control.py}}

In \autoref{sec:ffcontrol} the controller acts on the exact same system as it was designed for, but in the real world, model errors are inevidable and a feedforward control is not sufficient. Assuming the length of the car in the controller $\tilde{l}$ differs from the real car length $l$ by a factor of $0.9$, the feedfoward control of \ref{subsec:result} shows a bad performance, as can be seen in \autoref{fig:failed_control}. 
<<<<<<< HEAD
\subsection{Deriving feedback control laws}
To account for model errors, a feedback controller has to be designed to fulfill the objective. This is done by a feedback linearization.
The linearization is done by introducing new inputs $w_1$ and $w_2$:
\begin{align}
\label{eq:new_inputs}
w_1 = y_1^\prime \qquad w_2 = y_2^{\prime\prime}
\end{align}
This leads the linear system shown in \autoref{fig:linear_system}. 
\begin{figure}[ht]
\centering
\includegraphics[scale=1]{img/linear_system.pdf}
\caption{Block diagram of the linearized system}
\label{fig:linear_system}
\end{figure}
The tracking error $e$ is defined as:
\begin{align}
\label{eq:error}
e_i = y_i-y_{i,d} \qquad i = 1,2
\end{align}
A differential equation for the error term can be defined:
\begin{align}
\label{eq:error_ode}
0 = e_i^{\prime\prime}+k_{1i}e_i^{\prime}+k_{0i}e_i \qquad i = 1,2 \quad k_{0i},k_{1i} \in \R^+
\end{align}
Substituting \eqref{eq:new_inputs} and \eqref{eq:error} in \eqref{eq:error_ode} leads to:
\begin{subequations}
\begin{align}
w_1 =  y_{1,d}^\prime - k_{01}(y_{1}-y_{1,d}) \\
w_2 = y_{2,d}^{\prime\prime}  - k_{02}(y_{2}^\prime-y_{2,d}^\prime) - k_{02}(y_{2}-y_{2,d})
\end{align}
\end{subequations}
\begin{figure}[ht]
\centering
\includegraphics[scale=1]{img/linear_system_feedback.pdf}
\caption{Block diagram of the feedback system}
\label{fig:linear_system_feedback}
\end{figure}
These equations are substituted into \eqref{eq:controllaw_2} to obtain the feedback control law:
\begin{subequations}
\begin{align}
v(s) &= \dot{s}_d\sqrt{w_1^2+y_2^{\prime 2}}\\
\varphi(s) &= \arctan\left(l (w_2w_1-y_1^{\prime\prime}y_2^\prime)\right)
\end{align}
\end{subequations}
where $\dot{s}_d$ is the desired velocity  and $y_1^{\prime\prime} = 0$.
To reparametrize these control laws in time, the desired trajectories are expressed in $f$ and $g$:
\begin{subequations}
\begin{align*}
y_{1,d} &= g(t)  &&& y_{2,d} &= f(g(t))\\
y_{1,d}^\prime &= \frac{1}{\sqrt{1+(f^{\prime }(g(t)))^2}} &&& y_{2,d}^\prime &= \frac{f^{\prime }(g(t))}{\sqrt{1+(f^{\prime }(g(t)))^2}}\\
\dot{s}_d &= v_d(t) = \dot g(t) \sqrt{1 + (f^\prime(g(t)))^2}&&& y_{2,d}^{\prime\prime} &= \frac{f^{\prime \prime}(g(t))}{1+(f^{\prime }(g(t)))^2}
\end{align*}
\end{subequations}
\subsection{Implementation}
To implement the controller, at first the controller parameters are defined:
\listcodefbcontrol{91}{94}
The controller parameters have to be hand tuned and must be $>0$ for the system to be stable.

Then the desired trajectories are expressed in the planner trajectories $f$ and $g$:
\listcodefbcontrol{103}{109}
Afterwards $w_1$ and $w_2$ are set:
\listcodefbcontrol{111}{113}
In the final step, the control laws are calculated and return from the function:
\listcodefbcontrol{115}{120}
\subsubsection{Result}
The experiment from \ref{subsec:result} is repeated with the same model error as in \autoref{fig:failed_control}, but now using the feedback controller instead. As it can be seen in \autoref{fig:success_control} the control objective of following the planned trajectory succeeded, even with model errors.
\begin{figure}[ht]
\centering
\includegraphics[scale=1]{img/failedcontrol.pdf}
\caption{Feedfoward control for $\tilde{l}=0.9l$}
\label{fig:failed_control}
\end{figure}
=======
\begin{figure}[ht]
\centering
\includegraphics[scale=1]{img/failedcontrol.pdf}
\caption{Feedfoward control for $\tilde{l}=0.9l$}
\label{fig:failed_control}
\end{figure}
\subsection{Deriving feedback control laws}
To account for model errors, we have to design feedback control laws to fulfill the control objective. If we already have designed the feedforward control, designing a stabilizing feedback is quite simple. 
%We linearize the system, by setting the highest derivatives that appear in the feedforward control laws $(y_1^\prime, y_2^{\prime\prime})$  equal to new inputs $w_1, w_2$:
We stabilize the system along the planned trajectories by defining new inputs $w_1=\dot{g}(t)$ and $w_2 = f^{\prime\prime}(y_1)$:
\begin{align*}
w_1 &= \dot{g}_d(t) - k_{01}(y_1(t)-g_d(t)) \\&= \dot{y_1}_d(t) - k_{01}(y_1(t)-y_{1,d}(t)) \\
w_2 &= f_d^{\prime\prime}(y_1) -  k_{12}*(f^\prime(y_1) - f^\prime_d(y_1)) - k_{02}*(f(y_1) - f_d(y_1)) \\
&= f_d^{\prime\prime}(y_1) -  k_{12}*(\tan(\theta) - f^\prime_d(y_1)) - k_{02}*(y_2 - f_d(y_1))
\end{align*}
We then substitute these new inputs in the control law \eqref{eq:controllaw}:
\begin{subequations}
\label{eq:fbcontrollaw}
\begin{align}
v(t) &= \dot g(t) \sqrt{1 + (f^\prime(g(t)))^2}
	= w_1 \sqrt{1 + \tan^2(\theta)} \\
\varphi(t) &= \arctan\left(\frac{lf^{\prime\prime}(g(t))}{\left(1 + (f^\prime(g(t)))^2\right)^{3/2}}\right) 
	 = \arctan\left(\frac{lw_2}{\left(1 + \tan^2(\theta)\right)^{3/2}}\right)
\end{align}
\end{subequations}
\subsection{Implementation}
The implementation of the new feedback controller is straight forward. We just add some lines to \texttt{control(x, t, p)}.

At first we define the controller parameters:
\listcodefbcontrol{91}{94}
These have to be hand tuned in the same way one would tune a simple PID-controller to show the desired behaviour of overshoot, etc. After that we set $w_1$ and $w_2$:
\listcodefbcontrol{96}{103}
to finally define the control laws:
\listcodefbcontrol{105}{109}
\subsubsection{Result}
We take the same experiment as in \ref{subsec:result} with the same model error as in \autoref{fig:failed_control}, but now using the feedback controller instead. As it can be seen in \autoref{fig:success_control} the control objective of following the planned trajectory succeeded, even with model errors.
>>>>>>> bb3e8aec
\begin{figure}[ht]
\centering
\includegraphics[scale=1]{img/successcontrol.pdf}
\caption{Feedback control for $\tilde{l}=0.9l$}
\label{fig:success_control}
\end{figure}
\printglossaries
\end{document}

%%% Local Variables:
%%% mode: latex
%%% TeX-master: t
%%% End:<|MERGE_RESOLUTION|>--- conflicted
+++ resolved
@@ -19,9 +19,6 @@
 \usepackage{xcolor}
 \usepackage{placeins} % -> floatbarrier
 \usepackage{siunitx}  % -> handling of units
-\usepackage[printwatermark]{xwatermark}
-\newwatermark[allpages,color=red!50,angle=45,scale=1.8,xpos=0,ypos=0]{\textsf{DRAFT ONLY,NOT APPROVED}}
-
 % code
 \usepackage{listings}
 \lstset{
@@ -98,7 +95,7 @@
 \usepackage[printwatermark]{xwatermark}
 \usepackage{lipsum}
 
-\newwatermark[allpages,color=red!10,angle=45,scale=3,xpos=0,ypos=0]{DRAFT}
+\newwatermark[allpages,color=red!30,angle=45,scale=1.8,xpos=0,ypos=0]{DRAFT ONLY, NOT APPROVED}
 
 
 % ----------------------------------------------------------------------------
@@ -124,22 +121,13 @@
 \item Implementation of different trajectory generators in a class hierarchy \py,
 \item Flatness based feedforward control
 \item Flatness based feedback control.
-
 \end{itemize}
 
-<<<<<<< HEAD
 Later in this tutorial the designed trajectory generators are used to design control strategies for the car model. 
 
 Please refer to the \href{http://cs231n.github.io/python-numpy-tutorial/#python-containers}{Python List-Dictionary-Tuple tutorial} and the \href{http://cs231n.github.io/python-numpy-tutorial/#numpy}{NumPy Array tutorial} if you are not familiar with the handling of containers and arrays in Python. If you are completely new to \py consult the very basic introduction on \href{https://www.tutorialspoint.com/python/index.htm}{tutorialspoint}.
 \section{Trajectories for smooth point-to-point transitions}
 In control theory, a common task is to transfer a system from a starting state $y(t_0)=y^A$ at the start time $t_0$ to a new state $y(t_f)=y^B$ at time $t_f$. The objective of smooth point-to-point transition is, that the generated trajectory $y_d: t \mapsto y$ meets certain boundary conditions at $t_0$ and $t_f$. If $y$ is for example a position coordinate and a simple trapezoidal interpolation in time between the two points $y^A$ and $y^B$ is used , the amount of the acceleration at $t_0$ and $t_f$ approaches infinity which cannot be fullfilled by any system, due to inertia. That is why when a point-to-point transition is planned, the derivative of the planned trajectory has to be smooth up to a certain degree. 
-=======
-Later in this tutorial we will use the designed trajectory generators to design control strategies for the car model. 
-
-Please refer to the \href{http://cs231n.github.io/python-numpy-tutorial/#python-containers}{Python List-Dictionary-Tuple tutorial} and the \href{http://cs231n.github.io/python-numpy-tutorial/#numpy}{NumPy Array tutorial} if you are not familiar with the handling of containers and arrays in Python. If you are completely new to \py consult the very basic introduction on \href{https://www.tutorialspoint.com/python/index.htm}{tutorialspoint}.
-\section{Trajectories for smooth point-to-point transitions}
-In control theory, we often want to transfer a system from a starting state $y(t_0)=y^A$ at the start time $t_0$ to a new state $y(t_f)=y^B$ at time $t_f$. The objective of smooth point-to-point transition is, that the generated trajectory $y_d: t \mapsto y$ meets certain boundary conditions at $t_0$ and $t_f$. If $y$ is for example a position coordinate and we use a simple trapezoidal interpolation in time between the two points $y^A$ and $y^B$, the amount of the acceleration at $t_0$ and $t_f$ approaches infinity which cannot be fullfilled by any system, due to inertia. That is why when we are planning a point-to-point transition we have to make sure, that the derivative of the planned trajectory is smooth up to a certain degree. 
->>>>>>> bb3e8aec
 
 \textbf{\py source code file: \texttt{Planner.py}}
 \begin{figure}[ht]
@@ -148,11 +136,7 @@
 \caption{Smooth state transition from $y^A$ to $y^B$}
 \end{figure}
 \subsection{Polynomials} \label{sec:polynomials}
-<<<<<<< HEAD
 A simple way of defining a trajectory between two points in time is a polynomial $y_d(t)=\sum_{i=0}^{2d+1}c_i\frac{t^i}{i!}$ of degree $2d+1$, where $2d+2$ is the number of boundary conditions it has to fulfill. $y_d(t)$ and its successive derivatives up to order $d$ can be written down in matrix form:
-=======
-A simple way of defining a trajectory between two points in time is a polynomial $y_d(t)=\sum_{i=0}^{2d+1}c_i\frac{t^i}{i!}$ of degree $2d+1$, where $2d+2$ is the number of boundary conditions it has to fulfill. We can write down $y_d(t)$ and its successive derivatives up to order $d$ in  matrix form:
->>>>>>> bb3e8aec
 \begin{align}
 \label{eq:1}
 \underbrace{\begin{pmatrix}
@@ -170,11 +154,7 @@
 c_0 \\ c_1 \\ \vdots \\ c_{2d-1}\\ c_{2d}\\ c_{2d+1} 
 \end{pmatrix}}_{=:\mathbf{c}\in \R^{(2d+2)}}
 \end{align}
-<<<<<<< HEAD
 To calculate the parameter vector $\mathbf{c}$, the boundary conditions of the trajectory have to be defined up to degree $d$:
-=======
-To calculate the parameter vector $\mathbf{c}$, we first need to define the boundary conditions of the trajectory up to degree $d$:
->>>>>>> bb3e8aec
 \begin{align*}
 \underbrace{\begin{pmatrix} y_d(t_0) \\ \dot{y}_d(t_0) \\ \vdots \\ y_d^{(d)}(t_0) \end{pmatrix}}_{:=\mathbf{Y}_d(t_0)}
 &\overset{!}{=}
@@ -205,11 +185,7 @@
 Because $\begin{bmatrix}
 \mathbf{T}(t_0) \\
 \mathbf{T}(t_f) 
-<<<<<<< HEAD
 \end{bmatrix}$ is quadratic and not singular for $t_0\neq t_f$, this linear equation system can be solved explicitly:
-=======
-\end{bmatrix}$ is quadratic and not singular for $t_0,t_f\neq 0$, we can solve this linear equation system explicitly:
->>>>>>> bb3e8aec
 \begin{align}
 \label{eq:2}
 \mathbf{c} &= \begin{bmatrix}
@@ -223,7 +199,6 @@
 \end{align}
 Because the calculation of the invertible matrix is computationally expensive, in an implementation, it is more efficient to use a linear equation system solver, like \texttt{linalg.solve()} from \emph{Numpy}, to solve for $\mathbf{c}$
 
-<<<<<<< HEAD
 $\mathbf{Y}_d(t)$ can be calculated in a closed form:
 \begin{align}
 \label{eq:3}
@@ -232,30 +207,14 @@
 The full trajectory can be defined as a piecewise-defined function:
 \begin{align}
 y_d(t)=\begin{cases}y^A & \textrm{if } t<t_0 \\ \sum_{i=0}^{2d+1}c_i\frac{t^i}{i!} & \textrm{if } t\in [t_0,t_f] \\y^B & \textrm{if } t>t_f\end{cases}
-=======
-Now we can calculate $\mathbf{Y}(t)$ in a closed form:
-\begin{align}
-\label{eq:3}
-\mathbf{Y}(t)=\mathbf{T}(t)\mathbf{c} \quad t \in [t_0,t_f] 
-\end{align}
-The full trajectory can be defined as a piecewise-defined function:
-\begin{align}
-y(t)=\begin{cases}y^A & \textrm{if } t<t_0 \\ y_d(t) =\sum_{i=0}^{2d+1}c_i\frac{t^i}{i!} & \textrm{if } t\in [t_0,t_f] \\y^B & \textrm{if } t>t_f\end{cases}
->>>>>>> bb3e8aec
 \end{align}
 \subsection{Polynomials using a prototype function}
 A slightly different approach for a polynomial reference trajectory $y_d(t)$ is again a piecewise-defined function:
 \begin{align}
 \label{eq:5}
-<<<<<<< HEAD
 y_d(t) = \begin{cases} y^A &\textrm{if } t<t_0 \\ y^A + (y^B-y^A)\varphi_\gamma\left(\frac{t-t_0}{t_f-t_0}\right) &\textrm{if } t \in [t_0, t_f] \\y^B &\textrm{if } t>T\end{cases}
 \end{align}
 $\tau \rightarrow \varphi_\gamma(\tau)$ is a protoype function, where $\gamma$ indicates how often $\varphi_\gamma(\tau)$ is continuously differentiable. The function has to meet the following boundary conditions:
-=======
-y(t) = \begin{cases} y_d(t_0) &\textrm{if } t<t_0 \\ y_d(t_0) + (y_d(t_f)-y_d(t_0))\varphi_\gamma\left(\frac{t-t_0}{t_f-t_0}\right) &\textrm{if } t \in [t_0, t_f] \\ y_d(t_f) &\textrm{if } t>T\end{cases}
-\end{align}
-$\tau \rightarrow \varphi_\gamma(\tau)$ is a protoype function, where $\gamma$ indicates how often $\varphi_\gamma(\tau)$ is continuously differentiable. The function has to meet the following conditions, such that the reference trajectory is feasible:
->>>>>>> bb3e8aec
 \begin{subequations}
 \label{eq:6}
 \begin{align}
@@ -275,20 +234,12 @@
 \begin{align*}
 \varphi_\gamma(\tau)= \frac{\alpha}{(\gamma!)^2} \sum_{k=0}^{\gamma} \binom{\gamma}{k} \frac{(-1)^k\tau^{\gamma+k+1}}{(\gamma+k+1)}
 \end{align*}
-<<<<<<< HEAD
 To solve for the unknown $\alpha$, the  condition $\varphi_\gamma(1)\overset{!}{=}1$ is used:
-=======
-To solve for the unknown $\alpha$, we use the condition $\varphi_\gamma(1)\overset{!}{=}1$:
->>>>>>> bb3e8aec
 \begin{align*}
 \varphi_\gamma(1)= &\frac{\alpha}{(\gamma!)^2} \sum_{k=0}^{\gamma} \binom{\gamma}{k} \frac{(-1)^k}{(\gamma+k+1)} \overset{!}{=} 1 \\
 \Leftrightarrow \quad & \alpha = (2\gamma+1)!
 \end{align*}
-<<<<<<< HEAD
 Finally the prototype function is defined as:
-=======
-Finally we can define the prototype function:
->>>>>>> bb3e8aec
 \begin{align}
 \varphi_\gamma(\tau)= \frac{(2\gamma+1)!}{(\gamma!)^2} \sum_{k=0}^{\gamma} \binom{\gamma}{k} \frac{(-1)^k\tau^{\gamma+k+1}}{(\gamma+k+1)}
 \end{align}
@@ -296,7 +247,6 @@
 \begin{align}
 \varphi_\gamma^{(n)}(\tau)= \frac{(2\gamma+1)!}{(\gamma!)^2} \sum_{k=0}^{\gamma} \left(\binom{\gamma}{k} \frac{(-1)^k\tau^{\gamma+k-n+1}}{(\gamma+k+1)}\prod_{i=1}^n(\gamma+k-i+2)\right)
 \end{align}
-<<<<<<< HEAD
 In the last step the $n$-th derivative of \eqref{eq:5} $(n=1,...,\gamma$) is derived.
 \begin{align}
 y_d^{(n)}(t) = \begin{cases} 0 & \textrm{if } t<t_0 \\ 
@@ -306,22 +256,11 @@
 The main difference of this method over the one presented in \ref{sec:polynomials} is, that no linear equation system has to be solved. This can have runtime advantages when applied on a real system. The disadvantage is, that the boundary conditions for the derivative are fixed (see \eqref{eq:6}).
 \subsection{Gevrey-functions}
 It is sometimes necessary, that a planned trajectory is infinitely differentiable \footnote{For example in infinite dimensional systems control.}. A polynomial approach can't be used in this case, because an infinite number of parameters is needed to construct such a polynomial. One approach to deal with this problem is to use Gevrey-funtions instead.
-=======
-In the last step we can derive the $n$-th derivative of \eqref{eq:5} $(n=1,...,\gamma$).
-\begin{align}
-y^{(n)}(t) = \begin{cases} y_d^{(n)}(t_0) & \textrm{if } t<t_0 \\ 
-y_d^{(n)} + \sum_{i=0}^{n}\binom{n}{i}(y_d^{(n-i)}(t)-y_d^{(n-i)}(t_0))\left(\frac{1}{t_f-t_0}\right)^i\varphi_\gamma^{(i)}\left(\frac{t-t_0}{t_f-t_0}\right) &\textrm{if } t \in [t_0, t_f] \\ 
-y_d^{(n)}(t_f)&\textrm{if } t>t_f\end{cases}
-\end{align}
-\subsection{Gevrey-functions}
-It is sometimes necessary, that a planned trajectory is infinitely differentiable. We cannot use a polynomial approach in this case, because we would need an infinite number of parameters to construct such a polynomial. 
->>>>>>> bb3e8aec
 \begin{defi}[Gevrey-function] A function $y(t):\Omega \mapsto \R$ is called a Gevrey-function of order $\alpha$, if $y(t) \in C^\infty(\Omega)$ and positive constants $M, R$ exist, such that
 \begin{align*}
 \sup_{t\in\Omega}{|y^{(n)}(t)| \leq \frac{M}{R^n}(n!)^\alpha}.
 \end{align*}
 \end{defi}
-<<<<<<< HEAD
 As in the other examples, 
 \begin{align}
 y_d(t) = \begin{cases} y^A & \textrm{if } t<t_0 \\ 
@@ -335,11 +274,6 @@
 a function that belongs to the Gevrey class.
 \subsection{Implementation in \py}
 In order to automate the process of trajectory planning at first a \emph{Planner} base class is implemented. Then a new subclass for each new planning algorithm is created.
-=======
-
-\subsection{Implementation in \py}
-In order to automate the process of trajectory planning we first create a \emph{Planner} base class. Then we create a new subclass for each new planning algorithm, we want to use.
->>>>>>> bb3e8aec
 
 \textbf{\py source code file: \texttt{Planner.py}}
 \subsubsection{The \emph{Planner} base class}
@@ -351,7 +285,6 @@
 	\item[] \texttt{tf} - final time of the point-to-point transition
 	\item[] \texttt{d} - planned trajectory should be smooth up to the $d$-th derivative
 \end{itemize}
-<<<<<<< HEAD
 The planned trajectory has to be evaluated at runtime, but how the this functionality should be implemented, should be defined in the specific subclass. By using in abstract base class method, we force a subclass of \emph{Planner} to have a method \texttt{eval()}.
 \listcodeplanner{2}{27}
 \subsubsection{The \emph{PolynomialPlanner} subclass}
@@ -369,42 +302,17 @@
 as well as a second method \texttt{eval\_vec()}, that can handle a time array as an input:
 \listcodeplanner{60}{73}
 The polynomial trajectory planner is now successfully implemented and can be tested.
-=======
-We also want to evaluate the planned trajectory, but how this is done should be implemented in the specific subclass. By using in abstract base class method, we force a subclass of \emph{Planner} to have a method \texttt{eval()}.
-\listcodeplanner{2}{27}
-\subsubsection{The \emph{PolynomialPlanner} subclass}
-\label{sec:polynomialplanner}
-To implement the planning algorithm that was developed in \autoref{sec:polynomials}, we create a new class \texttt{PolynomialPlanner} that inherits from the previously defined class \texttt{Planner}. All the attributes and methods of \texttt{Planner} are now also attributes and methods of \texttt{PolynomialPlanner}.
-\listcodeplanner{28}{33}
-To solve for the parameter vector $\mathbf{c}$, we have to calculate the matrix $\mathbf{T}(t)$ from \eqref{eq:1}. We therefore create a method \texttt{TMatrix()}:
-\listcodeplanner{73}{94}
-Now we we have to create a method, that solves \eqref{eq:2} and returns $\mathbf{c}$:
-\listcodeplanner{97}{116}
-Because we want to reuse the result, we create a new attribute \texttt{c}:
-\listcodeplanner{35}{79}
-Finally we define a method \texttt{eval()} that implements \eqref{eq:3}:
-\listcodeplanner{39}{54}
-as well as a second method \texttt{eval\_vec()}, that can handle a time array as an input:
-\listcodeplanner{57}{70}
-The polynomial trajectory planner is now implemented and can be tested.
-
->>>>>>> bb3e8aec
 \textbf{Example:}
 
 \textbf{\py source code file: \texttt{01\_trajectory\_planning.py}}
 
-<<<<<<< HEAD
 Suppose a trajectory from $y(t_0)=0$ to $y(t_f) = 1$ with $t_0=1s$ and $t_f = 2s$ has to be planned. The trajectory should be smoothly differentiable twice $(d=2)$. Therefore the boundary conditions for the first and second derivative of $y$ have to be defined: 
-=======
-Suppose we want to plan a trajectory from $y(t_0)=0$ to $y(t_f) = 1$ with $t_0=1s$ and $t_f = 2s$. The trajectory should be smoothly differentiable twice $(d=2)$. We therefore have to define the boundary conditions for the first and second derivative of $y$: 
->>>>>>> bb3e8aec
 \begin{align*}
 \dot{y}(t_0)=0 &&& \dot{y}(t_f)=0 \\
 \ddot{y}(t_0)=0 &&& \ddot{y}(t_f)=0 \\
 \end{align*}
 The total time interval for the evaluation of the trajectory is $t\in[0s,3s]$.
 
-<<<<<<< HEAD
 At first the boundary conditions for $t=t_0$ and $t=t_f$ are set:
 \listcodeplanning{7}{8}
 After that the start and final time of the transition and the total time interval:
@@ -416,32 +324,15 @@
 and the generated trajectory at the defined total time interval can be sampled
 \listcodeplanning{18}{19}
 At last, the results are plotted.
-=======
-In \py we first define the boundary conditions for $t=t_0$ and $t=t_f$:
-\listcodeplanning{7}{8}
-Then we define the start and final time of the transition and the total time interval:
-\listcodeplanning{9}{11}
-Then we set $d$ and create a \texttt{PolynomialPlanner} instance \texttt{yd} with the defined parameters.
-\listcodeplanning{12}{13}
-We can display the calculated parameters
-\listcodeplanning{15}{16}
-and sample the generated trajectory at the defined total time interval
-\listcodeplanning{18}{19}
-At last, we can plot the results
->>>>>>> bb3e8aec
 \listcodeplanning{21}{27}
 \begin{figure}[ht]
 \centering
 \includegraphics[scale=0.9]{img/planned_trajectory.pdf}
 \end{figure}
 \subsubsection{The \emph{PrototypePlanner} subclass}
-<<<<<<< HEAD
 \textbf{\py source code file: \texttt{Planner.py}}
 \subsubsection{The \emph{GevreyPlanner} subclass}
 \textbf{\py source code file: \texttt{Planner.py}}
-=======
-Implementation can be found in the file.
->>>>>>> bb3e8aec
 \newpage
 \section{Feedforward control design}
 \label{sec:ffcontrol}
@@ -456,7 +347,6 @@
 \end{align}
 \end{subequations}
 \subsection{Reparameterization of the model}
-<<<<<<< HEAD
 The model of the car has to be parameterized in arc length $s$ to take care of singularities, that would appear in steady-state $(v=0)$.
 
 The following can be assumed:
@@ -464,15 +354,6 @@
 \frac{\d}{\d t} = \frac{\d}{\d t}\frac{\d s}{\d s} = \frac{\d}{\d s}\frac{\d s}{\d t} = \frac{\d}{\d s}\dot s
 \end{align*}
 Replacing $\frac{\d}{\d t}$ in the model equations leads to:
-=======
-We have to derive the model of the car, parameterized in arc length $s$ to take care of singularities, that would appear in steady-state $(v=0)$.
-
-We can assume the follwing:
-\begin{align*}
-\frac{\d}{\d t} = \frac{\d}{\d t}\frac{\d s}{\d s} = \frac{\d}{\d s}\frac{\d s}{\d t} = \frac{\d}{\d s}\dot s
-\end{align*}
-If we replace $\frac{\d}{\d t}$ in the model equations we get:
->>>>>>> bb3e8aec
 \begin{subequations}
 \begin{align}
 \frac{\d}{\d s}\dot s y_1 &= v \cos(\theta)\\
@@ -480,7 +361,6 @@
 \frac{\d}{\d s}\dot s \theta &= \frac{v}{l}\tan(\varphi).
 \end{align}
 \end{subequations}
-<<<<<<< HEAD
 \begin{align}
 v = |\dot{\bm{y}}| = \sqrt{\dot y_1^2+\dot y_2^2}
 \end{align}
@@ -498,10 +378,6 @@
 \end{subequations}
 Therfore $v=\dot s$. 
 The system paramterized in $s$ is given by:
-=======
-We know that $v = |\dot{\bm{y}}| = \sqrt{\dot y_1^2+\dot y_2^2}$. If we parametrize this equation in $s$, we get   $\sqrt{(\frac{\d}{\d s}\dot sy_1)^2+(\frac{\d}{\d s}\dot s y_2)^2}=\dot s \sqrt{(y_1^\prime)^2+(y_2^\prime)^2}$\footnote{assuming $\dot s > 0$}. If $s$ is the arc length, the Pythagorean theorem $ds^2 = dy_1^2 + dy_2^2$ leads to $\sqrt{(y_1^\prime)^2+(y_2^\prime)^2}=1$ and $v=\dot s$. 
-Finally we get the system parametrized in $s$:
->>>>>>> bb3e8aec
 \begin{subequations}
 \begin{align}
 y_1^\prime &= \cos(\theta)\\
@@ -510,11 +386,7 @@
 \end{align}
 \end{subequations}
 \subsection{Deriving feedforward control laws}
-<<<<<<< HEAD
 Goal: Drive the car in the $y_1$-$y_2$-plane frome a point $(\yIZ, \yIIZ)$ to a point $(\yIT, \yIIT)$ in time $T=t_f-t_0$. The car should be in rest at the beginning and at the end of the process and the trajectory is defined by a sufficiently smooth function $f : \mathbb{R} \to \mathbb{R}$ with $y_2 = f(y_1)$. Note that $(y_1, y_2)$ is a flat output of the system.
-=======
-Goal: We want to drive the car in the $y_1$-$y_2$-plane frome a point $(\yIZ, \yIIZ)$ to a point $(\yIT, \yIIT)$ in time $T=t_f-t_0$. The car should be in rest at the beginning and at the end of the process and the trajectory is defined by a sufficiently smooth function $f : \mathbb{R} \to \mathbb{R}$ with $y_2 = f(y_1)$. Note that $(y_1, y_2)$ is a flat output of the system.
->>>>>>> bb3e8aec
 
 \textbf{Step 1:} Calculate the dependency of the remaining system variables $\theta$ and $\varphi$ of the  length parameterized system on $(y_1, y_2)$:
 \begin{align}
@@ -526,11 +398,7 @@
 \tan(\varphi) &= l\theta^\prime = \frac{lf^{\prime\prime}(y_1)}{\left(1 + (f^\prime(y_1))^2\right)^{3/2}}
 \end{align}
 
-<<<<<<< HEAD
 Result: Depending on the planning $y_2 = f(y_1)$ the required steering angle can be calculated solely from $y_1$ and derivatives of $f$ w.r.t.~$y_1$ up to order 2. The planned trajectory has to fulfill the following boundary conditions:
-=======
-Result: Depending on our planning $y_2 = f(y_1)$ we can calculate the required steering angle solely from $y_1$ and derivatives of $f$ w.r.t.~$y_1$ up to order 2. The planned trajectory has to fulfill the following boundary conditions:
->>>>>>> bb3e8aec
 \begin{align*}
 f(\yIZ) = \yIIZ &&& f(\yIT) = \yIIT \\
 f^\prime(\yIZ) = \tan(\theta_A) &&& f^\prime(\yIT) = \tan(\theta_B) \\
@@ -541,11 +409,7 @@
 \begin{align*}
 f^{\prime\prime}(\yIZ) = 0 &&& f^{\prime\prime}(\yIT) = 0
 \end{align*}
-<<<<<<< HEAD
 \textbf{Step 2:} Calculation of the required velocity $v$. Another function $g: \mathbb{R} \to \mathbb{R}$ is defined, with $y_1 = g(t)$ and $g(t_0) = \yIZ$, $\dot g(t_0) = 0$, $g(t_f) = \yIT$, $\dot g(t_f) = 0$. 
-=======
-\textbf{Step 2:} Calculation of the required velocity $v$. We define another function $g: \mathbb{R} \to \mathbb{R}$ with $y_1 = g(t)$ and $g(t_0) = \yIZ$, $\dot g(t_0) = 0$, $g(t_f) = \yIT$, $\dot g(t_f) = 0$. Then we have:
->>>>>>> bb3e8aec
 \begin{align}
 v &= \sqrt{\dot y_1^2 + \dot y_2^2} = \dot y_1\sqrt{1 + (f^\prime(y_1))^2} = \dot g(t) \sqrt{1 + (f^\prime(g(t)))^2}
 \end{align}
@@ -558,7 +422,6 @@
 \varphi(t) &= \arctan\left(\frac{lf^{\prime\prime}(g(t))}{\left(1 + (f^\prime(g(t)))^2\right)^{3/2}}\right)
 \end{align}
 \end{subequations}
-<<<<<<< HEAD
 Or expressed in $s$:
 \begin{subequations}
 \label{eq:controllaw_2}
@@ -589,31 +452,6 @@
 \subsubsection{Result}
 \label{subsec:result}
 As an example, the transition from $(0, 0, 0)$ to $(5, 5, 0)$, starting at $t=1s$ ending at $t=9s$ is shown in \autoref{fig:control_trajectory}. The whole simulation time interval goes from $t=0s$ to $t=10s$.
-=======
-
-If we choose polynomials for our two functions $f$ and $g$ we have to ensure that $f$ is of order 3 and $g$ of order 2 to make sure we get a smooth control law. The resulting $f(g)$ is of order 5.
-\subsection{Implementation}
-For the implementation of the controller, we use the polynomial planner from \ref{sec:polynomialplanner}.
-At first we define all necessary simulation parameters:
-\listcodeffcontrol{21}{27}
-The we initialize the trajectory planners:
-\listcodeffcontrol{30}{45}
-Now we have to implement the control law:
-\listcodeffcontrol{70}{95}
-Now the simulation can be run by:
-\listcodeffcontrol{298}{298}
-The results can be extracted by:
-\listcodeffcontrol{299}{299}
-To get the control vector we have to evaluate \texttt{control()} with the simulated trajectory and recalculate the values that were applied to the system. 
-\listcodeffcontrol{300}{302}
-We have to do this in a \texttt{for}-loop, because \texttt{control()} works only for scalar time values.
-To plot the simulation results and the reference trajectories run:
-\listcodeffcontrol{307}{318}
-\texttt{plot\_data()} was adopted to take \texttt{x\_ref} as an argument and plot it. See the file for details.
-\subsubsection{Result}
-\label{subsec:result}
-As an example, the transiton from $(0, 0, 0)$ to $(5, 5, 0)$, starting at $t=1s$ ending at $t=9s$ is shown in \autoref{fig:control_trajectory}. The whole simulation time interval goes from $t=0s$ to $t=10s$.
->>>>>>> bb3e8aec
 The animation shows the behaviour of the car in the plane:
 \begin{figure}[ht]
 \centering
@@ -627,17 +465,12 @@
 \caption{Feedforward control without model errors}
 \label{fig:control_trajectory}
 \end{figure}
-<<<<<<< HEAD
 \clearpage
-=======
-\newpage
->>>>>>> bb3e8aec
 \section{Feedback control design}
 \label{sec:fbcontrol}
 \textbf{\py source code file: \texttt{03\_car\_feedback\_control.py}}
 
 In \autoref{sec:ffcontrol} the controller acts on the exact same system as it was designed for, but in the real world, model errors are inevidable and a feedforward control is not sufficient. Assuming the length of the car in the controller $\tilde{l}$ differs from the real car length $l$ by a factor of $0.9$, the feedfoward control of \ref{subsec:result} shows a bad performance, as can be seen in \autoref{fig:failed_control}. 
-<<<<<<< HEAD
 \subsection{Deriving feedback control laws}
 To account for model errors, a feedback controller has to be designed to fulfill the objective. This is done by a feedback linearization.
 The linearization is done by introducing new inputs $w_1$ and $w_2$:
@@ -652,6 +485,7 @@
 \caption{Block diagram of the linearized system}
 \label{fig:linear_system}
 \end{figure}
+
 The tracking error $e$ is defined as:
 \begin{align}
 \label{eq:error}
@@ -700,7 +534,7 @@
 \listcodefbcontrol{103}{109}
 Afterwards $w_1$ and $w_2$ are set:
 \listcodefbcontrol{111}{113}
-In the final step, the control laws are calculated and return from the function:
+In the final step, the control laws are calculated and returned from the function:
 \listcodefbcontrol{115}{120}
 \subsubsection{Result}
 The experiment from \ref{subsec:result} is repeated with the same model error as in \autoref{fig:failed_control}, but now using the feedback controller instead. As it can be seen in \autoref{fig:success_control} the control objective of following the planned trajectory succeeded, even with model errors.
@@ -710,51 +544,12 @@
 \caption{Feedfoward control for $\tilde{l}=0.9l$}
 \label{fig:failed_control}
 \end{figure}
-=======
-\begin{figure}[ht]
-\centering
-\includegraphics[scale=1]{img/failedcontrol.pdf}
-\caption{Feedfoward control for $\tilde{l}=0.9l$}
-\label{fig:failed_control}
-\end{figure}
-\subsection{Deriving feedback control laws}
-To account for model errors, we have to design feedback control laws to fulfill the control objective. If we already have designed the feedforward control, designing a stabilizing feedback is quite simple. 
-%We linearize the system, by setting the highest derivatives that appear in the feedforward control laws $(y_1^\prime, y_2^{\prime\prime})$  equal to new inputs $w_1, w_2$:
-We stabilize the system along the planned trajectories by defining new inputs $w_1=\dot{g}(t)$ and $w_2 = f^{\prime\prime}(y_1)$:
-\begin{align*}
-w_1 &= \dot{g}_d(t) - k_{01}(y_1(t)-g_d(t)) \\&= \dot{y_1}_d(t) - k_{01}(y_1(t)-y_{1,d}(t)) \\
-w_2 &= f_d^{\prime\prime}(y_1) -  k_{12}*(f^\prime(y_1) - f^\prime_d(y_1)) - k_{02}*(f(y_1) - f_d(y_1)) \\
-&= f_d^{\prime\prime}(y_1) -  k_{12}*(\tan(\theta) - f^\prime_d(y_1)) - k_{02}*(y_2 - f_d(y_1))
-\end{align*}
-We then substitute these new inputs in the control law \eqref{eq:controllaw}:
-\begin{subequations}
-\label{eq:fbcontrollaw}
-\begin{align}
-v(t) &= \dot g(t) \sqrt{1 + (f^\prime(g(t)))^2}
-	= w_1 \sqrt{1 + \tan^2(\theta)} \\
-\varphi(t) &= \arctan\left(\frac{lf^{\prime\prime}(g(t))}{\left(1 + (f^\prime(g(t)))^2\right)^{3/2}}\right) 
-	 = \arctan\left(\frac{lw_2}{\left(1 + \tan^2(\theta)\right)^{3/2}}\right)
-\end{align}
-\end{subequations}
-\subsection{Implementation}
-The implementation of the new feedback controller is straight forward. We just add some lines to \texttt{control(x, t, p)}.
-
-At first we define the controller parameters:
-\listcodefbcontrol{91}{94}
-These have to be hand tuned in the same way one would tune a simple PID-controller to show the desired behaviour of overshoot, etc. After that we set $w_1$ and $w_2$:
-\listcodefbcontrol{96}{103}
-to finally define the control laws:
-\listcodefbcontrol{105}{109}
-\subsubsection{Result}
-We take the same experiment as in \ref{subsec:result} with the same model error as in \autoref{fig:failed_control}, but now using the feedback controller instead. As it can be seen in \autoref{fig:success_control} the control objective of following the planned trajectory succeeded, even with model errors.
->>>>>>> bb3e8aec
-\begin{figure}[ht]
-\centering
-\includegraphics[scale=1]{img/successcontrol.pdf}
+\begin{figure}[ht]
+\centering
+\includegraphics[scale=0.9]{img/successcontrol.pdf}
 \caption{Feedback control for $\tilde{l}=0.9l$}
 \label{fig:success_control}
 \end{figure}
-\printglossaries
 \end{document}
 
 %%% Local Variables:
