--- conflicted
+++ resolved
@@ -1,10 +1,5 @@
-<<<<<<< HEAD
- \documentclass[a4paper,11pt,headings=standardclasses]{scrartcl}% see <http://www.komascript.de>
-% ----------------------------------------------------------------------------
-=======
 \documentclass[a4paper,11pt,headings=standardclasses,parskip=half]{scrartcl}
 
->>>>>>> 9a866f26
 % font, style, etc.
 \usepackage[utf8]{inputenc} % defines
 \usepackage{csquotes}
@@ -116,11 +111,11 @@
 \section{Model of a car-like mobile robot}
 \label{sec:model}
 \begin{figure}[ht]
-	\centering
-	\def\svgwidth{0.7\textwidth}
-	\input{img/car-like_mobile_robot.pdf_tex}
-	\caption{Car-like mobile robot}
-	\label{fig:car}
+  \centering
+  \def\svgwidth{0.7\textwidth}
+  \input{img/car-like_mobile_robot.pdf_tex}
+  \caption{Car-like mobile robot}
+  \label{fig:car}
 \end{figure}
 Given is a nonlinear kinematic model of a car-like mobile robot, cf.~Figure \ref{fig:car}, with the following system variables: position $(y_1, y_2)$ and orientation $\theta$ in the plane, the steering angle $\phi$ and the robots lateral velocity $v=\left| \mathbf{v} \right| $: 
 \begin{subequations}\label{eq:syseq}
@@ -158,31 +153,6 @@
 To solve the \gls{ivp} \eqref{eq:ss_system} we use the library \scipy and its sub-package \emph{integrate}, which delivers different solvers for \glspl{ivp}.
 \listcodeplot{4}{4}
 For plotting the output of our simulation, we use the library \mpl and its sub-package \emph{pyplot}, which delivers a user experience similar to \emph{MATLAB}.
-<<<<<<< HEAD
-\begin{lstlisting}
-import matplotlib.pyplot as plt
-\end{lstlisting}
-\section[Simulation with SciPy's integrate package]{Simulation with SciPy's integrate package \protect\footnote{corresponding file: \emph{car-like\_mobile\_robot\_plotting.py}}}
-\label{sec:simulation}
-To simulate \eqref{eq:ss_system} we need to implement the ODE system as a function in \py.
-\lstinputlisting[numbers=left,firstnumber=7,firstline=7,lastline=26]{../sim/car-like_mobile_robot_plotting.py}
-The control law is also implemented as function.
-\lstinputlisting[numbers=left,firstnumber=29,firstline=29,lastline=41]{../sim/car-like_mobile_robot_plotting.py}
-As a first simple heuristic, we set $(u_1, u_2)$ equal to constant values. Later we can implement an arbitrary function, for expample a feedback law $\uu=k(\x)$.
-
-\subsection{Solution of the initial value problem (IVP) using \scipy}
-We then define the simulation time and the initial state value.
-\lstinputlisting[numbers=left,firstnumber=98,firstline=98,lastline=106]{../sim/car-like_mobile_robot_plotting.py}
-Now we can parse these parameters and our ODE function to the solver.
-\lstinputlisting[numbers=left,firstnumber=108,firstline=108,lastline=110]{../sim/car-like_mobile_robot_plotting.py}
-The output is an array of size length(tt)$\times$length($\x$).
-
-\section{Plotting using \mpl}
-\label{sec:plot}
-We encase our plotting instructions in a function. This way, we can define parameters of our plot, which we would like to change easily, for example figure width, or if the figure should be saved on the hard drive.
-% def plot_data():
-\lstinputlisting[numbers=left,firstnumber=44,firstline=44,lastline=91]{../sim/car-like_mobile_robot_plotting.py}
-=======
 \listcodeplot{5}{5}
 
 
@@ -215,7 +185,6 @@
 \section{Plotting using \mpl} \label{sec:plot}
 Usually you will want to publish your results with underlying illustrations. We encase our plotting instructions in a function. This way, we can define parameters of our plot, which we would like to change easily, for example figure width, or if the figure should be saved on the hard drive.
 \listcodeplot{63}{132}
->>>>>>> 9a866f26
 Now that we have defined our plotting function, we  can execute it with the calculated trajectories and our desired values for the functions parameters.
 \listcodeplot{145}{148}
 The result can be found in Figure \ref{fig:state_traj}. If your not satisfied with the result, you can change other properties of the plot, like linewidth or -color and many others easily. Just look up the \href{https://matplotlib.org/api/pyplot_summary.html}{documentation of \mpl} or consult the exhaustive \href{https://matplotlib.org/gallery/index.html}{\mpl example gallery}.
@@ -227,27 +196,6 @@
  \label{fig:Test}
 \end{figure} 
 
-<<<<<<< HEAD
-\section[Animation using \mpl]{Animation using \mpl \protect \footnote{corresponding file: \emph{car-like\_mobile\_robot\_animation.py}}}
-\label{sec:animation}
-Plotting the state trajectory is often sufficient, but sometimes it can be helpful to have a visiual represantation of the system to get a better understanding of what is actually happening. This applies especially for mechanical systems.
-\mpl provides the sub-package \emph{animation}, which can be used for such a purpose. We therefore need to add 
-\begin{lstlisting}
-from matplotlib import animation
-\end{lstlisting}
-to the top of our code. We encapsulate all functions for the animation in a function \emph{car\_animation()}. At first we create a figure like we did in \ref{sec:plot}.
-\lstinputlisting[numbers=left,firstnumber=96,firstline=96,lastline=121]{../sim/car-like_mobile_robot_animation.py}
-Now we want to display a representation of our car in the figure. We do this by plotting lines. All lines that represent the car are defined by points, which depend on the current state $\x$ and control signal $\uu$. This means we need to define a function inside \emph{car\_animation()} that maps from $\x$ and $\uu$ to a set of points in the $(Y_1,Y_2)$-plane using geometry and passes these to the plot instance \emph{car}.
-\lstinputlisting[numbers=left,firstnumber=122,linerange={122-152}]{../sim/car-like_mobile_robot_animation.py}
-$\dots$
-\lstinputlisting[numbers=left,firstnumber=170,linerange={170-180}]{../sim/car-like_mobile_robot_animation.py}
-For the animation to work we need to define another two functions, \emph{init()} and \emph{animate(i)}. The \emph{init()}-function defines which objects change during the animation.
-\lstinputlisting[numbers=left,firstnumber=182,firstline=182,lastline=191]{../sim/car-like_mobile_robot_animation.py}
-The \emph{animate(i)}-function assigns data to the changing objects, in our case the car and trajectory plots and the simulation time.
-\lstinputlisting[numbers=left,firstnumber=193,firstline=193,lastline=207]{../sim/car-like_mobile_robot_animation.py}
-Finally we have to pass these functions and the figure we created to \emph{animation.FuncAnimation()}.
-\lstinputlisting[numbers=left,firstnumber=209,firstline=209,lastline=216]{../sim/car-like_mobile_robot_animation.py}
-=======
 
 \FloatBarrier
 
@@ -280,43 +228,24 @@
 
 Note that all lines from 138 to 257 belong to the function \texttt{car\_animation}!
 
->>>>>>> 9a866f26
 Now we have all things set up to simulate our system and animate it.
 \listcodeanim{274}{277}
 
 \begin{figure}[ht]
-	\centering
-	\includegraphics[width=0.7\textwidth]{img/animation}
-	\caption{Car animation}
-	\label{fig:animation}
+  \centering
+  \includegraphics[width=0.7\textwidth]{img/animation}
+  \caption{Car animation}
+  \label{fig:animation}
 \end{figure}
         
 
 
-<<<<<<< HEAD
-\newpage
-\section[Simulation with SciPy's new \emph{solve\_ivp} module and the \emph{lambda} function]{Simulation with SciPy's new \emph{solve\_ivp} module and the \emph{lambda} function \protect \footnote{corresponding file: \emph{car-like\_mobile\_robot\_lambda.py}}}
-In addition to the solution in \autoref{sec:simulation} using \emph{odeint}, SciPy's integrate package contains some newer solver classes. To use the general \emph{solve\_ivp} class, we need to import the new package.
-\begin{lstlisting}
-from scipy.integrate import solve_ivp
-\end{lstlisting}
-Then we have to switch the arguments of our \emph{ode}-function, because in \emph{solve\_ivp} the desired order of function arguments in the ODE is different. We therefore replace
-\begin{lstlisting}
-def ode(x, t, prmtrs):
-\end{lstlisting}
-with 
-\begin{lstlisting}
-def ode(t, x, prmtrs):
-\end{lstlisting}
-Now we can call the solver.
-=======
 
 \section{Simulation with \scipy's new \emph{solve\_ivp} module and the \emph{lambda} function}\label{sec:ScipyLambda}
 
 \textbf{Python source code file: \texttt{03\_car\_example\_scipy\_solve\_ivp.py}}
 
 In addition to the solution in \autoref{sec:simulation} using \emph{odeint}, \scipy's integrate package contains some newer and more powerful solver functions. One of them is the function \href{https://docs.scipy.org/doc/scipy/reference/generated/scipy.integrate.solve_ivp.html}{\texttt{solve\_ivp}}. The function \texttt{solve\_ivp} takes a function of the type \texttt{func(t, x)} calculating the value of the right hand side of \eqref{eq:odesys}. Further parameters are not allowed. In order to be able to use our previously defined ode-function \texttt{ode(x, t, p)} which additionally takes the parameter structure \texttt{p} and has a different order for \texttt{t}  and \texttt{x}, we make use of a so-called lambda-function. We call the solver as follows:
->>>>>>> 9a866f26
 \begin{lstlisting}
 sol = solve_ivp(lambda t, x: ode(x, t, para), 
                (t0, tend), x0, method='RK45',t_eval=tt)
@@ -328,165 +257,6 @@
 x_traj = sol.y.T # size=len(x)*len(tt) (.T -> transpose)
 \end{lstlisting}
 
-<<<<<<< HEAD
-\newpage
-\section{(Differential) flatness based tracking control}
-For controlling a nonlinear system like \eqref{eq:ss_system}, linear control methods are not sufficient. We therefore use an advanced control method called (differential) flatness based tracking control, where we design a model based feedforward control and stabilize the system along a planned state trajectory.
-\subsection{(Differential) flatness}
-A system $\dot{\x}=f(\x,\uu)$ is called (differentially) flat, if a tuple of differential independent variables exists, from which we can derive all other system variables $\z=(\x,\uu)$, without solving an ODE. Such a tuple is called a flat output $\y=h(\x)$. The flat output has $m = s-q$ components, where $s$ is the number of system variables and $q$ is the number of equations. In system \eqref{eq:syseq}, we have 5 system variables $(y_1,y_2, \theta,v, \phi) $ and 3 equations, a flat output must therefore have 2 components. A flat output is $\y=(y_1,y_2)$. We now want to show, that a function $\z = \mathbf{\psi}(\y,\dot{\y},...,\y^{(\alpha)})$ for $\y=(y_1,y_2)$ exists.
-
-Recapture system \eqref{eq:syseq} from \autoref{sec:model}:
-\setcounter{equation}{0}
-\begin{subequations}
-\label{eq:1}
-\begin{align}
-\dot{y}_1&=v \cos (\theta) \label{eq:1a}\\
-\dot{y}_2&=v \sin (\theta) \label{eq:1b}\\
-\tan(\phi) &= \frac{l\dot{\theta}}{v} \label{eq:1c}
-\end{align}
-\end{subequations}
-\setcounter{equation}{2}
-Dividing \eqref{eq:1b} by \eqref{eq:1a} leads to:
-\begin{subequations}
-\begin{align}
-\frac{\dot{y}_2}{\dot{y}_1} &=\tan(\theta) \label{eq:3a}\\
-\Leftrightarrow  \theta &= \arctan\left(\frac{\dot{y}_2}{\dot{y}_1}\right) \label{eq:3b}
-\end{align}
-\end{subequations}
-The velocity $v$ can be derived from the time derivative of the position vector $\y$.
-\begin{align}
-\label{eq:4}
-v =\left| \mathbf{v} \right| = \left| \dot{\y} \right| = \sqrt{\dot{y}_1^2+\dot{y}_2^2}
-\end{align}
-We take the derivative of \eqref{eq:3b} and \eqref{eq:4} insert the result in \eqref{eq:1c}:
-\begin{subequations}
-\begin{align}
-\tan(\phi) &= \frac{l}{\underbrace{\sqrt{\dot{y}_1^2+\dot{y}_2^2}}_{v}} \underbrace{\frac{\ddot{y}_1 \dot{y}_2 - \dot{y}_1 \ddot{y}_2}{(\dot{y}_1^2+\dot{y}_2^2)}}_{\dot{\theta}}\label{eq:5a} \\
-\Leftrightarrow \phi &= \arctan\left(l \frac{\ddot{y}_1 \dot{y}_2 - \dot{y}_1 \ddot{y}_2}{(\dot{y}_1^2+\dot{y}_2^2)^{\frac{3}{2}}} 
-\right) \label{eq:5b}
-\end{align}
-\end{subequations}
-Now we have found $\z = \mathbf{\psi}(\y,\dot{\y},...,\y^{(\alpha)})$:
-\begin{align}
-\begin{pmatrix} z_1 \\ z_2 \\ z_3 \\ z_4 \\ z_5 \end{pmatrix} = 
-\begin{pmatrix} x_1 \\ x_2 \\ x_3 \\ u_1 \\ u_2 \end{pmatrix} = 
-\begin{pmatrix} y_1 \\ y_2 \\ \theta \\v \\  \phi \end{pmatrix} =
-\begin{pmatrix} y_1 \\ y_2 \\  \arctan\left(\frac{\dot{y}_2}{\dot{y}_1}\right)\\ \sqrt{\dot{y}_1^2+\dot{y}_2^2}\\ \arctan\left(l \frac{\ddot{y}_1 \dot{y}_2 - \dot{y}_1 \ddot{y}_2}{(\dot{y}_1^2+\dot{y}_2^2)^{\frac{3}{2}}} 
-\right) \end{pmatrix}
-\end{align}
-$\y = (y_1, y_2)$ is indeed a flat output.
-%\subsection{Transformation to BINF, determine control laws}
-\subsection{Dynamic state feedback via exact input-output linearization}
-In order to determine a control law we linearize the system by defining a new input $\mathbf{w}=(w_1,w_2)$. To do this we have to take the $r$-th derivative of the flat output $\y$, until the input $\uu$ shows up explicitly, then we set $\y^{(r)}=\mathbf{w}$.
-\begin{subequations}
-\begin{align}
-y_1 &= x_1 \\
-y_2 &= x_2 \\
-\dot{y}_1 &= \dot{x}_1 = u_1 \cos(x_3)\\
-\dot{y}_2 &= \dot{x}_2 = u_1 \sin(x_3) \\
-\ddot{y}_1 &= \frac{\d}{\d t}(u_1 \cos(x_3)) = \dot{u}_1 \cos(x_3) - \frac{1}{l}u_1^2\sin(x_3)\tan(u_2) \overset{!}{=} w_1 \label{eq:7e} \\
-\ddot{y}_2 &= \frac{\d}{\d t}(u_1 \sin(x_3)) = \dot{u}_1 \sin(x_3) + \frac{1}{l}u_1^2\cos(x_3)\tan(u_2) \overset{!}{=} w_2  \label{eq:7f}
-\end{align}
-\end{subequations}
-We get a second order system for $\y$ that is linear to the input $\mathbf{w}$, this is called exact input-output linearization.
-\begin{align}
-\label{eq:8}
-\ddot{\y} = \mathbf{w}
-\end{align}
-\subsubsection{Stabilizing the linearized system}
-To stabilize system \eqref{eq:8}, we design a stabilizing feedback law for the input $\mathbf{w}$. We therefore define a differential equation for the tracking error $\mathbf{e}(t)=\y(t)-\y_d(t)$, where $\y_d$ is a reference trajectory:
-\begin{align}
-\label{eq:9}
-0 = \ddot{\mathbf{e}} + \mathbf{K}_1 \dot{\mathbf{e}}+\mathbf{K}_0 \mathbf{e}
-\end{align}
-We choose the matrices $\mathbf{K}_0$ and $\mathbf{K}_1$ such that the ODE is stable \footnote{$\mathbf{K}_0$ and $\mathbf{K}_1$ could be diagonal matrices with positive entries}.
-If we solve \eqref{eq:9} for $\mathbf{w}$ we get:
-\begin{subequations}
-\label{eq:10}
-\begin{align}
-w_1 &= \ddot{y}_1 = \ddot{y}_{1,d} - k_{1,1}(\dot{y}_1-\dot{y}_{1,d})-k_{0,1}(y_1-y_{1,d}) \\
-w_2 &= \ddot{y}_2 = \ddot{y}_{2,d} - k_{1,2}(\dot{y}_2-\dot{y}_{2,d})-k_{0,2}(y_2-y_{2,d})
-\end{align}
-\end{subequations}
-\subsubsection{Determining control laws}
-To determine the control laws,we first substitute $\mathbf{w}$ in \eqref{eq:5b} to solve for $u_2$:
-\begin{subequations}
-\label{eq:11}
-\begin{align}
-u_2 &= \arctan\left(l \frac{\ddot{y}_1 \dot{y}_2 - \dot{y}_1 \ddot{y}_2}{(\dot{y}_1^2+\dot{y}_2^2)^{\frac{3}{2}}} 
-\right) \\
-&= \arctan\left(l \frac{w_1 \dot{y}_2 - \dot{y}_1 w_2}{(\dot{y}_1^2+\dot{y}_2^2)^{\frac{3}{2}}} 
-\right) 
-\end{align}
-\end{subequations} 
-Then we take \eqref{eq:7e} to solve for $u_1$, but what we find is a differential equation for $u_1$:
-\begin{subequations}
-\begin{align}
-\ddot{y}_1 = \dot{u}_1 \cos(x_3) - \frac{1}{l}u_1^2\sin(x_3)\tan(u_2) \\
-\dot{u}_1 = \frac{w_2}{\cos(x_3)} + \frac{1}{l}u_1^2\tan(x_3)\tan(u_2)
-\end{align}
-\end{subequations}
-This ODE  has to be solved by the controller to determine $u_1$. This kind of feedback is called endogenous dynamic state feedback. To do this, we add a 4-th state $x_4 = u_1$ to system\,\eqref{eq:ss_system} and replace $u_2$ with \eqref{eq:11}:
-\begin{align}
-\underbrace{\begin{pmatrix} \dot{x}_1 \\ \dot{x}_2 \\ \dot{x}_3 \\ \dot{x}_4\end{pmatrix}}_{\dot{\x}} = \underbrace{\begin{pmatrix}  x_4 \cos(x_3) \\ x_4 \sin(x_3) \\ x_4 \frac{w_1 x_2 - x_1 w_2}{(x_1^2+x_2^2)^{\frac{3}{2}}} \\ \frac{w_2}{\cos(x_3)} + x_4^2\tan(x_3) \frac{w_1 x_2 - x_1 w_2}{(x_1^2+x_2^2)^{\frac{3}{2}}}\end{pmatrix}}_{f(\x,\mathbf{w})}
-\end{align}
-The result is a new system $\dot{x}=f(\x,\mathbf{w})$ to the input $\matbf{w}$.
-\subsection{Calculating a reference trajectory (path planner)}
-Now that we have defined the control law we need to develop a path planner, that calculates a feasible trajectory of the flat output and its derivatives (to the second order) for a given state transition as shown in \autoref{fig:state_transition}.
-\begin{figure}[ht]
-	\centering
-	\includegraphics[scale=1]{img/state_transition.pdf}
-	\caption{A feasible state transition from $\mathbf{y}(t_0)$ to $\mathbf{y}(t_{end})$}
-	\label{fig:state_transition}
-\end{figure}
-A simple, but straight forward approach for a reference trajectory $\mathbf{y}_d(t)$ is a piecewise-defined function:
-\begin{align}
-\label{eq:14}
-\mathbf{y}_d(t) = \begin{cases} \mathbf{y}(t_0) &\textrm{if } t<t_0 \\ \mathbf{y}(t_0) + (\mathbf{y}(t_{end})-\mathbf{y}(t_0))\varphi_\gamma\left(\frac{t-t_0}{t_{end}-t_0}\right) &\textrm{if } t \in [t_0, t_{end}] \\ \mathbf{y}(t_{end}) &\textrm{if } t>T\end{cases}
-\end{align}
-$\tau \rightarrow \varphi_\gamma(\tau)$ is a protoype function, where $\gamma$ indicates how often $\varphi_\gamma(\tau)$ is continuously differentiable. The function has to meet the following conditions, such that the reference trajectory is feasible:
-\begin{subequations}
-\label{eq:15}
-\begin{align}
-\varphi_\gamma(0)=0 \quad \varphi^{(j)}_\gamma(0)=0 \quad j = 1,...,\gamma \\
-\varphi_\gamma(1)=1 \quad \varphi^{(j)}_\gamma(1)=0 \quad j = 1,...,\gamma 
-\end{align}
-\end{subequations}
-An approach for the derivative of $\varphi_\gamma(\tau)$, which meets the conditions \eqref{eq:15} is:
-\begin{align}
-\frac{\d \varphi_\gamma(\tau)}{\d \tau} = \alpha \frac{\tau^{\gamma}}{\gamma!}\frac{(1-\tau)^{\gamma}}{\gamma!}
-\end{align}
-Integration leads to:
-\begin{align}
-\varphi_\gamma(\tau) = \alpha \int_0^\tau\frac{\tilde{\tau}^{\gamma}}{\gamma!}\frac{(1-\tilde{\tau})^{\gamma}}{\gamma!} \d \tilde{\tau}
-\end{align}
-After $\gamma$ partial integrations we get:
-\begin{align*}
-\varphi_\gamma(\tau)= \frac{\alpha}{(\gamma!)^2} \sum_{k=0}^{\gamma} \binom{\gamma}{k} \frac{(-1)^k\tau^{\gamma+k+1}}{(\gamma+k+1)}
-\end{align*}
-To solve for the unknown $\alpha$, we use the condition $\varphi_\gamma(1)\overset{!}{=}1$:
-\begin{align*}
-\varphi_\gamma(1)= &\frac{\alpha}{(\gamma!)^2} \sum_{k=0}^{\gamma} \binom{\gamma}{k} \frac{(-1)^k}{(\gamma+k+1)} \overset{!}{=} 1 \\
-\Leftrightarrow \quad & \alpha = (2\gamma+1)!
-\end{align*}
-Finally we can define the prototype function:
-\begin{align}
-\varphi_\gamma(\tau)= \frac{(2\gamma+1)!}{(\gamma!)^2} \sum_{k=0}^{\gamma} \binom{\gamma}{k} \frac{(-1)^k\tau^{\gamma+k+1}}{(\gamma+k+1)}
-\end{align}
-and it's $n$-th derivative:
-\begin{align}
-\frac{\d^n }{\d \tau^n}\varphi_\gamma(\tau)=\varphi_\gamma^{(n)}(\tau)= \frac{(2\gamma+1)!}{(\gamma!)^2} \sum_{k=0}^{\gamma} \left(\binom{\gamma}{k} \frac{(-1)^k\tau^{\gamma+k-n+1}}{(\gamma+k+1)}\prod_{i=1}^n(\gamma+k-i+2)\right)
-\end{align}
-In the last step we can derive the $n$-th derivative of \eqref{eq:14} $(n=1,...,\gamma$).
-\begin{align}
-\frac{\d^n}{\d t^n}\mathbf{y}_d(t) = \begin{cases} \mathbf{y}^{(n)}(t_0) & \textrm{if } t<t_0 \\ \mathbf{y}^{(n)} + \sum_{i=0}^{n}\binom{n}{i}(\mathbf{y}^{(n-i)}(t_{end})-\mathbf{y}^{(n-i)}(t_0))\left(\frac{1}{t_{end}-t_0}\right)^i\varphi_\gamma^{(i)}\left(\frac{t-t_0}{t_{end}-t_0}\right) &\textrm{if } t \in [t_0, t_{end}] \\ \mathbf{y}^{(n)}(t_{end})&\textrm{if } t>T\end{cases}
-\end{align}
-%\newpage
-%\subsection{Implementation of the controller in \py}
-%\centering{\textcolor{red}{work in progress}}
-%\subsection{Plotresults}
-\end{document}
-=======
 
 \printglossaries
 \end{document}
@@ -494,5 +264,4 @@
 %%% Local Variables:
 %%% mode: latex
 %%% TeX-master: t
-%%% End:
->>>>>>> 9a866f26
+%%% End: